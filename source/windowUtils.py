#windowUtils.py
#A part of NonVisual Desktop Access (NVDA)
#Copyright (C) 2013 NV Access Limited
#This file is covered by the GNU General Public License.
#See the file COPYING for more details.

"""Utilities for working with windows (HWNDs).
"""

import ctypes
import weakref
import winUser
from winUser import WNDCLASSEXW, WNDPROC, LRESULT
from logHandler import log

WNDENUMPROC = ctypes.WINFUNCTYPE(ctypes.wintypes.BOOL, ctypes.wintypes.HWND, ctypes.wintypes.LPARAM)
def findDescendantWindow(parent, visible=None, controlID=None, className=None):
	"""Find a descendant window matching specified criteria.
	@param parent: The handle of the parent window to search within.
	@type parent: int
	@param visible: Whether the window should be visible or C{None} if irrelevant.
	@type visible: bool
	@param controlID: The control ID of the window or C{None} if irrelevant.
	@type controlID: int
	@param className: The class name of the window or C{None} if irrelevant.
	@type className: basestring
	@return: The handle of the matching descendant window.
	@rtype: int
	@raise LookupError: if no matching window is found.
	"""
	# We need something mutable to store the result from the callback.
	result = []
	@WNDENUMPROC
	def callback(window, data):
		if (
			(visible is None or winUser.isWindowVisible(window) == visible)
			and (not controlID or winUser.getControlID(window) == controlID)
			and (not className or winUser.getClassName(window) == className)
		):
			result.append(window)
			return False
		return True
	ctypes.windll.user32.EnumChildWindows(parent, callback, 0)
	try:
		return result[0]
	except IndexError:
		raise LookupError("No matching descendant window found")

appInstance = ctypes.windll.kernel32.GetModuleHandleW(None)
class CustomWindow(object):
	"""Base class to enable simple implementation of custom windows.
	Subclasses need only set L{className} and implement L{windowProc}.
	Simply create an instance to create the window.
	The window will be destroyed when the instance is deleted,
	but it can be explicitly destroyed using L{destroy}.
	"""

	#: The class name of this window.
	#: @type: unicode
	className = None

	_hwndsToInstances = weakref.WeakValueDictionary()

	def __init__(self, windowName=None):
		"""Constructor.
		@raise WindowsError: If an error occurs.
		"""
		if not isinstance(self.className, unicode):
			raise ValueError("className attribute must be a unicode string")
		if windowName and not isinstance(windowName, unicode):
			raise ValueError("windowName must be a unicode string")
		self._wClass = WNDCLASSEXW(
			cbSize=ctypes.sizeof(WNDCLASSEXW),
			lpfnWndProc = CustomWindow._rawWindowProc,
			hInstance = appInstance,
			lpszClassName = self.className,
		)
		res = self._classAtom = ctypes.windll.user32.RegisterClassExW(ctypes.byref(self._wClass))
		if res == 0:
			raise ctypes.WinError()
		res = ctypes.windll.user32.CreateWindowExW(0, self._classAtom, windowName or self.className, 0, 0, 0, 0, 0, None, None, appInstance, None)
		if res == 0:
			raise ctypes.WinError()
		#: The handle to the created window.
		#: @type: int
		self.handle = res
		self._hwndsToInstances[res] = self

	def destroy(self):
		"""Destroy the window.
		This will be called automatically when this instance is deleted,
		but you may wish to call it earlier.
		"""
		ctypes.windll.user32.DestroyWindow(self.handle)
		self.handle = None
		ctypes.windll.user32.UnregisterClassW(self._classAtom, appInstance)

	def __del__(self):
		if self.handle:
			self.destroy()

	def windowProc(self, hwnd, msg, wParam, lParam):
		"""Process messages sent to this window.
		@param hwnd: The handle to this window.
		@type hwnd: int
		@param msg: The message.
		@type msg: int
		@param wParam: Additional message information.
		@type wParam: int
		@param lParam: Additional message information.
		@type lParam: int
		@return: The result of the message processing
			or C{None} to call DefWindowProc.
		@rtype: int or None
		"""

	@WNDPROC
	def _rawWindowProc(hwnd, msg, wParam, lParam):
		try:
			inst = CustomWindow._hwndsToInstances[hwnd]
		except KeyError:
			return ctypes.windll.user32.DefWindowProcW(hwnd, msg, wParam, lParam)
		try:
			res = inst.windowProc(hwnd, msg, wParam, lParam)
			if res is not None:
				return res
		except:
			log.exception("Error in wndProc")
		return ctypes.windll.user32.DefWindowProcW(hwnd, msg, wParam, lParam)

try:
	# Windows >= 8.1
	_logicalToPhysicalPoint = ctypes.windll.user32.LogicalToPhysicalPointForPerMonitorDPI
	_physicalToLogicalPoint = ctypes.windll.user32.PhysicalToLogicalPointForPerMonitorDPI
except AttributeError:
	try:
		# Windows Vista..Windows 8
		_logicalToPhysicalPoint = ctypes.windll.user32.LogicalToPhysicalPoint
		_physicalToLogicalPoint = ctypes.windll.user32.PhysicalToLogicalPoint
	except AttributeError:
		# Windows <= XP
		_logicalToPhysicalPoint = None
		_physicalToLogicalPoint = None

def logicalToPhysicalPoint(window, x, y):
	"""Converts the logical coordinates of a point in a window to physical coordinates.
	This should be used when points are received directly from a window that is not DPI aware.
	@param window: The window handle.
	@param x: The logical x coordinate.
	@type x: int
	@param y: The logical y coordinate.
	@type y: int
	@return: The physical x and y coordinates.
	@rtype: tuple of (int, int)
	"""
	if not _logicalToPhysicalPoint:
		return x, y
	point = ctypes.wintypes.POINT(x, y)
	_logicalToPhysicalPoint(window, ctypes.byref(point))
	return point.x, point.y

def physicalToLogicalPoint(window, x, y):
	"""Converts the physical coordinates of a point in a window to logical coordinates.
	This should be used when sending points directly to a window that is not DPI aware.
	@param window: The window handle.
	@param x: The physical x coordinate.
	@type x: int
	@param y: The physical y coordinate.
	@type y: int
	@return: The logical x and y coordinates.
	@rtype: tuple of (int, int)
	"""
	if not _physicalToLogicalPoint:
		return x, y
	point = ctypes.wintypes.POINT(x, y)
	_physicalToLogicalPoint(window, ctypes.byref(point))
	return point.x, point.y
<<<<<<< HEAD
=======

appInstance = ctypes.windll.kernel32.GetModuleHandleW(None)
class CustomWindow(object):
	"""Base class to enable simple implementation of custom windows.
	Subclasses need only set L{className} and implement L{windowProc}.
	Simply create an instance to create the window.
	The window will be destroyed when the instance is deleted,
	but it can be explicitly destroyed using L{destroy}.
	"""

	#: The class name of this window.
	#: @type: unicode
	className = None

	_hwndsToInstances = weakref.WeakValueDictionary()

	def __init__(self, windowName=None):
		"""Constructor.
		@raise WindowsError: If an error occurs.
		"""
		if not isinstance(self.className, unicode):
			raise ValueError("className attribute must be a unicode string")
		if windowName and not isinstance(windowName, unicode):
			raise ValueError("windowName must be a unicode string")
		self._wClass = WNDCLASSEXW(
			cbSize=ctypes.sizeof(WNDCLASSEXW),
			lpfnWndProc = CustomWindow._rawWindowProc,
			hInstance = appInstance,
			lpszClassName = self.className,
		)
		res = self._classAtom = ctypes.windll.user32.RegisterClassExW(ctypes.byref(self._wClass))
		if res == 0:
			raise ctypes.WinError()
		res = ctypes.windll.user32.CreateWindowExW(0, self._classAtom, windowName or self.className, 0, 0, 0, 0, 0, None, None, appInstance, None)
		if res == 0:
			raise ctypes.WinError()
		#: The handle to the created window.
		#: @type: int
		self.handle = res
		self._hwndsToInstances[res] = self

	def destroy(self):
		"""Destroy the window.
		This will be called automatically when this instance is deleted,
		but you may wish to call it earlier.
		"""
		ctypes.windll.user32.DestroyWindow(self.handle)
		self.handle = None
		ctypes.windll.user32.UnregisterClassW(self._classAtom, appInstance)

	def __del__(self):
		if self.handle:
			self.destroy()

	def windowProc(self, hwnd, msg, wParam, lParam):
		"""Process messages sent to this window.
		@param hwnd: The handle to this window.
		@type hwnd: int
		@param msg: The message.
		@type msg: int
		@param wParam: Additional message information.
		@type wParam: int
		@param lParam: Additional message information.
		@type lParam: int
		@return: The result of the message processing
			or C{None} to call DefWindowProc.
		@rtype: int or None
		"""

	@WNDPROC
	def _rawWindowProc(hwnd, msg, wParam, lParam):
		try:
			inst = CustomWindow._hwndsToInstances[hwnd]
		except KeyError:
			return ctypes.windll.user32.DefWindowProcW(hwnd, msg, wParam, lParam)
		try:
			res = inst.windowProc(hwnd, msg, wParam, lParam)
			if res is not None:
				return res
		except:
			log.exception("Error in wndProc")
		return ctypes.windll.user32.DefWindowProcW(hwnd, msg, wParam, lParam)

>>>>>>> 40a60121
<|MERGE_RESOLUTION|>--- conflicted
+++ resolved
@@ -1,263 +1,259 @@
-#windowUtils.py
-#A part of NonVisual Desktop Access (NVDA)
-#Copyright (C) 2013 NV Access Limited
-#This file is covered by the GNU General Public License.
-#See the file COPYING for more details.
+#windowUtils.py
+#A part of NonVisual Desktop Access (NVDA)
+#Copyright (C) 2013 NV Access Limited
+#This file is covered by the GNU General Public License.
+#See the file COPYING for more details.
+
+"""Utilities for working with windows (HWNDs).
+"""
+
+import ctypes
+import weakref
+import winUser
+from winUser import WNDCLASSEXW, WNDPROC, LRESULT
+from logHandler import log
+
+WNDENUMPROC = ctypes.WINFUNCTYPE(ctypes.wintypes.BOOL, ctypes.wintypes.HWND, ctypes.wintypes.LPARAM)
+def findDescendantWindow(parent, visible=None, controlID=None, className=None):
+	"""Find a descendant window matching specified criteria.
+	@param parent: The handle of the parent window to search within.
+	@type parent: int
+	@param visible: Whether the window should be visible or C{None} if irrelevant.
+	@type visible: bool
+	@param controlID: The control ID of the window or C{None} if irrelevant.
+	@type controlID: int
+	@param className: The class name of the window or C{None} if irrelevant.
+	@type className: basestring
+	@return: The handle of the matching descendant window.
+	@rtype: int
+	@raise LookupError: if no matching window is found.
+	"""
+	# We need something mutable to store the result from the callback.
+	result = []
+	@WNDENUMPROC
+	def callback(window, data):
+		if (
+			(visible is None or winUser.isWindowVisible(window) == visible)
+			and (not controlID or winUser.getControlID(window) == controlID)
+			and (not className or winUser.getClassName(window) == className)
+		):
+			result.append(window)
+			return False
+		return True
+	ctypes.windll.user32.EnumChildWindows(parent, callback, 0)
+	try:
+		return result[0]
+	except IndexError:
+		raise LookupError("No matching descendant window found")
+
+appInstance = ctypes.windll.kernel32.GetModuleHandleW(None)
+class CustomWindow(object):
+	"""Base class to enable simple implementation of custom windows.
+	Subclasses need only set L{className} and implement L{windowProc}.
+	Simply create an instance to create the window.
+	The window will be destroyed when the instance is deleted,
+	but it can be explicitly destroyed using L{destroy}.
+	"""
+
+	#: The class name of this window.
+	#: @type: unicode
+	className = None
+
+	_hwndsToInstances = weakref.WeakValueDictionary()
+
+	def __init__(self, windowName=None):
+		"""Constructor.
+		@raise WindowsError: If an error occurs.
+		"""
+		if not isinstance(self.className, unicode):
+			raise ValueError("className attribute must be a unicode string")
+		if windowName and not isinstance(windowName, unicode):
+			raise ValueError("windowName must be a unicode string")
+		self._wClass = WNDCLASSEXW(
+			cbSize=ctypes.sizeof(WNDCLASSEXW),
+			lpfnWndProc = CustomWindow._rawWindowProc,
+			hInstance = appInstance,
+			lpszClassName = self.className,
+		)
+		res = self._classAtom = ctypes.windll.user32.RegisterClassExW(ctypes.byref(self._wClass))
+		if res == 0:
+			raise ctypes.WinError()
+		res = ctypes.windll.user32.CreateWindowExW(0, self._classAtom, windowName or self.className, 0, 0, 0, 0, 0, None, None, appInstance, None)
+		if res == 0:
+			raise ctypes.WinError()
+		#: The handle to the created window.
+		#: @type: int
+		self.handle = res
+		self._hwndsToInstances[res] = self
+
+	def destroy(self):
+		"""Destroy the window.
+		This will be called automatically when this instance is deleted,
+		but you may wish to call it earlier.
+		"""
+		ctypes.windll.user32.DestroyWindow(self.handle)
+		self.handle = None
+		ctypes.windll.user32.UnregisterClassW(self._classAtom, appInstance)
+
+	def __del__(self):
+		if self.handle:
+			self.destroy()
+
+	def windowProc(self, hwnd, msg, wParam, lParam):
+		"""Process messages sent to this window.
+		@param hwnd: The handle to this window.
+		@type hwnd: int
+		@param msg: The message.
+		@type msg: int
+		@param wParam: Additional message information.
+		@type wParam: int
+		@param lParam: Additional message information.
+		@type lParam: int
+		@return: The result of the message processing
+			or C{None} to call DefWindowProc.
+		@rtype: int or None
+		"""
+
+	@WNDPROC
+	def _rawWindowProc(hwnd, msg, wParam, lParam):
+		try:
+			inst = CustomWindow._hwndsToInstances[hwnd]
+		except KeyError:
+			return ctypes.windll.user32.DefWindowProcW(hwnd, msg, wParam, lParam)
+		try:
+			res = inst.windowProc(hwnd, msg, wParam, lParam)
+			if res is not None:
+				return res
+		except:
+			log.exception("Error in wndProc")
+		return ctypes.windll.user32.DefWindowProcW(hwnd, msg, wParam, lParam)
 
-"""Utilities for working with windows (HWNDs).
-"""
-
-import ctypes
-import weakref
-import winUser
-from winUser import WNDCLASSEXW, WNDPROC, LRESULT
-from logHandler import log
-
-WNDENUMPROC = ctypes.WINFUNCTYPE(ctypes.wintypes.BOOL, ctypes.wintypes.HWND, ctypes.wintypes.LPARAM)
-def findDescendantWindow(parent, visible=None, controlID=None, className=None):
-	"""Find a descendant window matching specified criteria.
-	@param parent: The handle of the parent window to search within.
-	@type parent: int
-	@param visible: Whether the window should be visible or C{None} if irrelevant.
-	@type visible: bool
-	@param controlID: The control ID of the window or C{None} if irrelevant.
-	@type controlID: int
-	@param className: The class name of the window or C{None} if irrelevant.
-	@type className: basestring
-	@return: The handle of the matching descendant window.
-	@rtype: int
-	@raise LookupError: if no matching window is found.
-	"""
-	# We need something mutable to store the result from the callback.
-	result = []
-	@WNDENUMPROC
-	def callback(window, data):
-		if (
-			(visible is None or winUser.isWindowVisible(window) == visible)
-			and (not controlID or winUser.getControlID(window) == controlID)
-			and (not className or winUser.getClassName(window) == className)
-		):
-			result.append(window)
-			return False
-		return True
-	ctypes.windll.user32.EnumChildWindows(parent, callback, 0)
-	try:
-		return result[0]
-	except IndexError:
-		raise LookupError("No matching descendant window found")
-
-appInstance = ctypes.windll.kernel32.GetModuleHandleW(None)
-class CustomWindow(object):
-	"""Base class to enable simple implementation of custom windows.
-	Subclasses need only set L{className} and implement L{windowProc}.
-	Simply create an instance to create the window.
-	The window will be destroyed when the instance is deleted,
-	but it can be explicitly destroyed using L{destroy}.
-	"""
-
-	#: The class name of this window.
-	#: @type: unicode
-	className = None
-
-	_hwndsToInstances = weakref.WeakValueDictionary()
-
-	def __init__(self, windowName=None):
-		"""Constructor.
-		@raise WindowsError: If an error occurs.
-		"""
-		if not isinstance(self.className, unicode):
-			raise ValueError("className attribute must be a unicode string")
-		if windowName and not isinstance(windowName, unicode):
-			raise ValueError("windowName must be a unicode string")
-		self._wClass = WNDCLASSEXW(
-			cbSize=ctypes.sizeof(WNDCLASSEXW),
-			lpfnWndProc = CustomWindow._rawWindowProc,
-			hInstance = appInstance,
-			lpszClassName = self.className,
-		)
-		res = self._classAtom = ctypes.windll.user32.RegisterClassExW(ctypes.byref(self._wClass))
-		if res == 0:
-			raise ctypes.WinError()
-		res = ctypes.windll.user32.CreateWindowExW(0, self._classAtom, windowName or self.className, 0, 0, 0, 0, 0, None, None, appInstance, None)
-		if res == 0:
-			raise ctypes.WinError()
-		#: The handle to the created window.
-		#: @type: int
-		self.handle = res
-		self._hwndsToInstances[res] = self
-
-	def destroy(self):
-		"""Destroy the window.
-		This will be called automatically when this instance is deleted,
-		but you may wish to call it earlier.
-		"""
-		ctypes.windll.user32.DestroyWindow(self.handle)
-		self.handle = None
-		ctypes.windll.user32.UnregisterClassW(self._classAtom, appInstance)
-
-	def __del__(self):
-		if self.handle:
-			self.destroy()
-
-	def windowProc(self, hwnd, msg, wParam, lParam):
-		"""Process messages sent to this window.
-		@param hwnd: The handle to this window.
-		@type hwnd: int
-		@param msg: The message.
-		@type msg: int
-		@param wParam: Additional message information.
-		@type wParam: int
-		@param lParam: Additional message information.
-		@type lParam: int
-		@return: The result of the message processing
-			or C{None} to call DefWindowProc.
-		@rtype: int or None
-		"""
-
-	@WNDPROC
-	def _rawWindowProc(hwnd, msg, wParam, lParam):
-		try:
-			inst = CustomWindow._hwndsToInstances[hwnd]
-		except KeyError:
-			return ctypes.windll.user32.DefWindowProcW(hwnd, msg, wParam, lParam)
-		try:
-			res = inst.windowProc(hwnd, msg, wParam, lParam)
-			if res is not None:
-				return res
-		except:
-			log.exception("Error in wndProc")
-		return ctypes.windll.user32.DefWindowProcW(hwnd, msg, wParam, lParam)
-
-try:
-	# Windows >= 8.1
-	_logicalToPhysicalPoint = ctypes.windll.user32.LogicalToPhysicalPointForPerMonitorDPI
-	_physicalToLogicalPoint = ctypes.windll.user32.PhysicalToLogicalPointForPerMonitorDPI
-except AttributeError:
-	try:
-		# Windows Vista..Windows 8
-		_logicalToPhysicalPoint = ctypes.windll.user32.LogicalToPhysicalPoint
-		_physicalToLogicalPoint = ctypes.windll.user32.PhysicalToLogicalPoint
-	except AttributeError:
-		# Windows <= XP
-		_logicalToPhysicalPoint = None
-		_physicalToLogicalPoint = None
-
-def logicalToPhysicalPoint(window, x, y):
-	"""Converts the logical coordinates of a point in a window to physical coordinates.
-	This should be used when points are received directly from a window that is not DPI aware.
-	@param window: The window handle.
-	@param x: The logical x coordinate.
-	@type x: int
-	@param y: The logical y coordinate.
-	@type y: int
-	@return: The physical x and y coordinates.
-	@rtype: tuple of (int, int)
-	"""
-	if not _logicalToPhysicalPoint:
-		return x, y
-	point = ctypes.wintypes.POINT(x, y)
-	_logicalToPhysicalPoint(window, ctypes.byref(point))
-	return point.x, point.y
-
-def physicalToLogicalPoint(window, x, y):
-	"""Converts the physical coordinates of a point in a window to logical coordinates.
-	This should be used when sending points directly to a window that is not DPI aware.
-	@param window: The window handle.
-	@param x: The physical x coordinate.
-	@type x: int
-	@param y: The physical y coordinate.
-	@type y: int
-	@return: The logical x and y coordinates.
-	@rtype: tuple of (int, int)
-	"""
-	if not _physicalToLogicalPoint:
-		return x, y
-	point = ctypes.wintypes.POINT(x, y)
-	_physicalToLogicalPoint(window, ctypes.byref(point))
-	return point.x, point.y
-<<<<<<< HEAD
-=======
-
-appInstance = ctypes.windll.kernel32.GetModuleHandleW(None)
-class CustomWindow(object):
-	"""Base class to enable simple implementation of custom windows.
-	Subclasses need only set L{className} and implement L{windowProc}.
-	Simply create an instance to create the window.
-	The window will be destroyed when the instance is deleted,
-	but it can be explicitly destroyed using L{destroy}.
-	"""
-
-	#: The class name of this window.
-	#: @type: unicode
-	className = None
-
-	_hwndsToInstances = weakref.WeakValueDictionary()
-
-	def __init__(self, windowName=None):
-		"""Constructor.
-		@raise WindowsError: If an error occurs.
-		"""
-		if not isinstance(self.className, unicode):
-			raise ValueError("className attribute must be a unicode string")
-		if windowName and not isinstance(windowName, unicode):
-			raise ValueError("windowName must be a unicode string")
-		self._wClass = WNDCLASSEXW(
-			cbSize=ctypes.sizeof(WNDCLASSEXW),
-			lpfnWndProc = CustomWindow._rawWindowProc,
-			hInstance = appInstance,
-			lpszClassName = self.className,
-		)
-		res = self._classAtom = ctypes.windll.user32.RegisterClassExW(ctypes.byref(self._wClass))
-		if res == 0:
-			raise ctypes.WinError()
-		res = ctypes.windll.user32.CreateWindowExW(0, self._classAtom, windowName or self.className, 0, 0, 0, 0, 0, None, None, appInstance, None)
-		if res == 0:
-			raise ctypes.WinError()
-		#: The handle to the created window.
-		#: @type: int
-		self.handle = res
-		self._hwndsToInstances[res] = self
-
-	def destroy(self):
-		"""Destroy the window.
-		This will be called automatically when this instance is deleted,
-		but you may wish to call it earlier.
-		"""
-		ctypes.windll.user32.DestroyWindow(self.handle)
-		self.handle = None
-		ctypes.windll.user32.UnregisterClassW(self._classAtom, appInstance)
-
-	def __del__(self):
-		if self.handle:
-			self.destroy()
-
-	def windowProc(self, hwnd, msg, wParam, lParam):
-		"""Process messages sent to this window.
-		@param hwnd: The handle to this window.
-		@type hwnd: int
-		@param msg: The message.
-		@type msg: int
-		@param wParam: Additional message information.
-		@type wParam: int
-		@param lParam: Additional message information.
-		@type lParam: int
-		@return: The result of the message processing
-			or C{None} to call DefWindowProc.
-		@rtype: int or None
-		"""
-
-	@WNDPROC
-	def _rawWindowProc(hwnd, msg, wParam, lParam):
-		try:
-			inst = CustomWindow._hwndsToInstances[hwnd]
-		except KeyError:
-			return ctypes.windll.user32.DefWindowProcW(hwnd, msg, wParam, lParam)
-		try:
-			res = inst.windowProc(hwnd, msg, wParam, lParam)
-			if res is not None:
-				return res
-		except:
-			log.exception("Error in wndProc")
-		return ctypes.windll.user32.DefWindowProcW(hwnd, msg, wParam, lParam)
-
->>>>>>> 40a60121
+try:
+	# Windows >= 8.1
+	_logicalToPhysicalPoint = ctypes.windll.user32.LogicalToPhysicalPointForPerMonitorDPI
+	_physicalToLogicalPoint = ctypes.windll.user32.PhysicalToLogicalPointForPerMonitorDPI
+except AttributeError:
+	try:
+		# Windows Vista..Windows 8
+		_logicalToPhysicalPoint = ctypes.windll.user32.LogicalToPhysicalPoint
+		_physicalToLogicalPoint = ctypes.windll.user32.PhysicalToLogicalPoint
+	except AttributeError:
+		# Windows <= XP
+		_logicalToPhysicalPoint = None
+		_physicalToLogicalPoint = None
+
+def logicalToPhysicalPoint(window, x, y):
+	"""Converts the logical coordinates of a point in a window to physical coordinates.
+	This should be used when points are received directly from a window that is not DPI aware.
+	@param window: The window handle.
+	@param x: The logical x coordinate.
+	@type x: int
+	@param y: The logical y coordinate.
+	@type y: int
+	@return: The physical x and y coordinates.
+	@rtype: tuple of (int, int)
+	"""
+	if not _logicalToPhysicalPoint:
+		return x, y
+	point = ctypes.wintypes.POINT(x, y)
+	_logicalToPhysicalPoint(window, ctypes.byref(point))
+	return point.x, point.y
+
+def physicalToLogicalPoint(window, x, y):
+	"""Converts the physical coordinates of a point in a window to logical coordinates.
+	This should be used when sending points directly to a window that is not DPI aware.
+	@param window: The window handle.
+	@param x: The physical x coordinate.
+	@type x: int
+	@param y: The physical y coordinate.
+	@type y: int
+	@return: The logical x and y coordinates.
+	@rtype: tuple of (int, int)
+	"""
+	if not _physicalToLogicalPoint:
+		return x, y
+	point = ctypes.wintypes.POINT(x, y)
+	_physicalToLogicalPoint(window, ctypes.byref(point))
+	return point.x, point.y
+
+appInstance = ctypes.windll.kernel32.GetModuleHandleW(None)
+class CustomWindow(object):
+	"""Base class to enable simple implementation of custom windows.
+	Subclasses need only set L{className} and implement L{windowProc}.
+	Simply create an instance to create the window.
+	The window will be destroyed when the instance is deleted,
+	but it can be explicitly destroyed using L{destroy}.
+	"""
+
+	#: The class name of this window.
+	#: @type: unicode
+	className = None
+
+	_hwndsToInstances = weakref.WeakValueDictionary()
+
+	def __init__(self, windowName=None):
+		"""Constructor.
+		@raise WindowsError: If an error occurs.
+		"""
+		if not isinstance(self.className, unicode):
+			raise ValueError("className attribute must be a unicode string")
+		if windowName and not isinstance(windowName, unicode):
+			raise ValueError("windowName must be a unicode string")
+		self._wClass = WNDCLASSEXW(
+			cbSize=ctypes.sizeof(WNDCLASSEXW),
+			lpfnWndProc = CustomWindow._rawWindowProc,
+			hInstance = appInstance,
+			lpszClassName = self.className,
+		)
+		res = self._classAtom = ctypes.windll.user32.RegisterClassExW(ctypes.byref(self._wClass))
+		if res == 0:
+			raise ctypes.WinError()
+		res = ctypes.windll.user32.CreateWindowExW(0, self._classAtom, windowName or self.className, 0, 0, 0, 0, 0, None, None, appInstance, None)
+		if res == 0:
+			raise ctypes.WinError()
+		#: The handle to the created window.
+		#: @type: int
+		self.handle = res
+		self._hwndsToInstances[res] = self
+
+	def destroy(self):
+		"""Destroy the window.
+		This will be called automatically when this instance is deleted,
+		but you may wish to call it earlier.
+		"""
+		ctypes.windll.user32.DestroyWindow(self.handle)
+		self.handle = None
+		ctypes.windll.user32.UnregisterClassW(self._classAtom, appInstance)
+
+	def __del__(self):
+		if self.handle:
+			self.destroy()
+
+	def windowProc(self, hwnd, msg, wParam, lParam):
+		"""Process messages sent to this window.
+		@param hwnd: The handle to this window.
+		@type hwnd: int
+		@param msg: The message.
+		@type msg: int
+		@param wParam: Additional message information.
+		@type wParam: int
+		@param lParam: Additional message information.
+		@type lParam: int
+		@return: The result of the message processing
+			or C{None} to call DefWindowProc.
+		@rtype: int or None
+		"""
+
+	@WNDPROC
+	def _rawWindowProc(hwnd, msg, wParam, lParam):
+		try:
+			inst = CustomWindow._hwndsToInstances[hwnd]
+		except KeyError:
+			return ctypes.windll.user32.DefWindowProcW(hwnd, msg, wParam, lParam)
+		try:
+			res = inst.windowProc(hwnd, msg, wParam, lParam)
+			if res is not None:
+				return res
+		except:
+			log.exception("Error in wndProc")
+		return ctypes.windll.user32.DefWindowProcW(hwnd, msg, wParam, lParam)