--- conflicted
+++ resolved
@@ -1,204 +1,200 @@
-import eventHandler
-from . import VirtualBuffer, VirtualBufferTextInfo, VBufStorage_findMatch_word
-import controlTypes
-import NVDAObjects.IAccessible.MSHTML
-import winUser
-import IAccessibleHandler
-import oleacc
-from logHandler import log
-import textInfos
-import aria
-import config
-
-class MSHTMLTextInfo(VirtualBufferTextInfo):
-
-	def _normalizeControlField(self,attrs):
-		level=None
-		accRole=attrs.get('IAccessible::role',0)
-		accRole=int(accRole) if isinstance(accRole,basestring) and accRole.isdigit() else accRole
-		nodeName=attrs.get('IHTMLDOMNode::nodeName',"")
-		ariaRoles=attrs.get("HTMLAttrib::role", "").split(" ")
-		#choose role
-		#Priority is aria role -> HTML tag name -> IAccessible role
-		role=next((aria.ariaRolesToNVDARoles[ar] for ar in ariaRoles if ar in aria.ariaRolesToNVDARoles),controlTypes.ROLE_UNKNOWN)
-		if not role and nodeName:
-			role=NVDAObjects.IAccessible.MSHTML.nodeNamesToNVDARoles.get(nodeName,controlTypes.ROLE_UNKNOWN)
-		if not role:
-			role=IAccessibleHandler.IAccessibleRolesToNVDARoles.get(accRole,controlTypes.ROLE_UNKNOWN)
-		states=set(IAccessibleHandler.IAccessibleStatesToNVDAStates[x] for x in [1<<y for y in xrange(32)] if int(attrs.get('IAccessible::state_%s'%x,0)) and x in IAccessibleHandler.IAccessibleStatesToNVDAStates)
-		if 'IHTMLElement::isContentEditable' in attrs:
-			states.add(controlTypes.STATE_EDITABLE)
-		if 'HTMLAttrib::onclick' in attrs or 'HTMLAttrib::onmousedown' in attrs or 'HTMLAttrib::onmouseup' in attrs:
-			states.add(controlTypes.STATE_CLICKABLE)
-		if attrs.get('HTMLAttrib::aria-required','false')=='true':
-			states.add(controlTypes.STATE_REQUIRED)
-		if attrs.get('HTMLAttrib::aria-invalid','false')=='true':
-			states.add(controlTypes.STATE_INVALID)
-		if attrs.get('HTMLAttrib::aria-multiline','false')=='true':
-			states.add(controlTypes.STATE_MULTILINE)
-		if attrs.get('HTMLAttrib::aria-dropeffect','none')!='none':
-			states.add(controlTypes.STATE_DROPTARGET)
-		ariaGrabbed=attrs.get('HTMLAttrib::aria-grabbed',None)
-		if ariaGrabbed=='false':
-			states.add(controlTypes.STATE_DRAGGABLE)
-		elif ariaGrabbed=='true':
-			states.add(controlTypes.STATE_DRAGGING)
-		if nodeName=="TEXTAREA":
-			states.add(controlTypes.STATE_MULTILINE)
-		if "H1"<=nodeName<="H6":
-			level=nodeName[1:]
-		if nodeName in ("UL","OL","DL"):
-			states.add(controlTypes.STATE_READONLY)
-		if role==controlTypes.ROLE_UNKNOWN:
-			role=controlTypes.ROLE_TEXTFRAME
-		if role==controlTypes.ROLE_GRAPHIC:
-			# MSHTML puts the unavailable state on all graphics when the showing of graphics is disabled.
-			# This is rather annoying and irrelevant to our users, so discard it.
-			states.discard(controlTypes.STATE_UNAVAILABLE)
-		# Get the first landmark role, if any.
-		landmark=next((ar for ar in ariaRoles if ar in aria.landmarkRoles),None)
-		ariaLevel=attrs.get('HTMLAttrib::aria-level',None)
-		ariaLevel=int(ariaLevel) if ariaLevel is not None else None
-<<<<<<< HEAD
-		if ariaLevel is not None:
-=======
-		if ariaLevel:
->>>>>>> 5dbbd608
-			level=ariaLevel
-		if role:
-			attrs['role']=role
-		attrs['states']=states
-		if level:
-			attrs["level"] = level
-		if landmark:
-			attrs["landmark"]=landmark
-		return super(MSHTMLTextInfo,self)._normalizeControlField(attrs)
-
-class MSHTML(VirtualBuffer):
-
-	TextInfo=MSHTMLTextInfo
-
-	def __init__(self,rootNVDAObject):
-		super(MSHTML,self).__init__(rootNVDAObject,backendName="mshtml")
-
-	def _setInitialCaretPos(self):
-		if super(MSHTML,self)._setInitialCaretPos():
-			return
-		url=getattr(self.rootNVDAObject.HTMLNode.document,'url',"").split('#')
-		if not url or len(url)!=2:
-			return False
-		anchorName=url[-1]
-		if not anchorName:
-			return False
-		obj=self._getNVDAObjectByAnchorName(anchorName)
-		self._handleScrollTo(obj)
-
-	def __contains__(self,obj):
-		if not obj.windowClassName.startswith("Internet Explorer_"):
-			return False
-		#Combo box lists etc are popup windows, so rely on accessibility hierarchi instead of window hierarchi for those.
-		#However only helps in IE8.
-		if obj.windowStyle&winUser.WS_POPUP:
-			parent=obj.parent
-			obj.parent=parent
-			while parent and parent.windowHandle==obj.windowHandle:
-				newParent=parent.parent
-				parent.parent=newParent
-				parent=newParent
-			if parent and parent.windowClassName.startswith('Internet Explorer_'):
-				obj=parent
-		if obj.windowHandle==self.rootDocHandle:
-			return True
-		if winUser.isDescendantWindow(self.rootDocHandle,obj.windowHandle):
-			return True
-		return False
-
-
-	def _get_isAlive(self):
-		root=self.rootNVDAObject
-		if not root:
-			return False
-		states=root.states
-		if not winUser.isWindow(root.windowHandle) or controlTypes.STATE_DEFUNCT in states or controlTypes.STATE_READONLY not in states:
-			return False
-		return True
-
-	def getNVDAObjectFromIdentifier(self, docHandle, ID):
-		HTMLNode=NVDAObjects.IAccessible.MSHTML.locateHTMLElementByID(self.rootNVDAObject.HTMLNode.document,'ms__id%d'%ID)
-		if not HTMLNode:
-			return self.rootNVDAObject
-		return NVDAObjects.IAccessible.MSHTML.MSHTML(HTMLNode=HTMLNode)
-
-	def getIdentifierFromNVDAObject(self,obj):
-		docHandle=obj.windowHandle
-		ID=obj.HTMLNode.uniqueNumber
-		return docHandle,ID
-
-	def _searchableAttribsForNodeType(self,nodeType):
-		if nodeType=="link":
-			attrs={"IAccessible::role":[oleacc.ROLE_SYSTEM_LINK],"IAccessible::state_%d"%oleacc.STATE_SYSTEM_LINKED:[1]}
-		elif nodeType=="visitedLink":
-			attrs={"IAccessible::role":[oleacc.ROLE_SYSTEM_LINK],"IAccessible::state_%d"%oleacc.STATE_SYSTEM_TRAVERSED:[1]}
-		elif nodeType=="unvisitedLink":
-			attrs={"IAccessible::role":[oleacc.ROLE_SYSTEM_LINK],"IAccessible::state_%d"%oleacc.STATE_SYSTEM_LINKED:[1],"IAccessible::state_%d"%oleacc.STATE_SYSTEM_TRAVERSED:[None]}
-		elif nodeType=="formField":
-			attrs={"IAccessible::role":[oleacc.ROLE_SYSTEM_PUSHBUTTON,oleacc.ROLE_SYSTEM_RADIOBUTTON,oleacc.ROLE_SYSTEM_CHECKBUTTON,oleacc.ROLE_SYSTEM_COMBOBOX,oleacc.ROLE_SYSTEM_LIST,oleacc.ROLE_SYSTEM_OUTLINE,oleacc.ROLE_SYSTEM_TEXT],"IAccessible::state_%s"%oleacc.STATE_SYSTEM_READONLY:[None],"IAccessible::state_%s"%oleacc.STATE_SYSTEM_FOCUSABLE:[1]}
-		elif nodeType=="button":
-			attrs={"IAccessible::role":[oleacc.ROLE_SYSTEM_PUSHBUTTON],"IAccessible::state_%s"%oleacc.STATE_SYSTEM_FOCUSABLE:[1]}
-		elif nodeType=="edit":
-			attrs={"IAccessible::role":[oleacc.ROLE_SYSTEM_TEXT],"IAccessible::state_%s"%oleacc.STATE_SYSTEM_READONLY:[None],"IAccessible::state_%s"%oleacc.STATE_SYSTEM_FOCUSABLE:[1]}
-		elif nodeType=="radioButton":
-			attrs={"IAccessible::role":[oleacc.ROLE_SYSTEM_RADIOBUTTON],"IAccessible::state_%s"%oleacc.STATE_SYSTEM_FOCUSABLE:[1]}
-		elif nodeType=="comboBox":
-			attrs={"IAccessible::role":[oleacc.ROLE_SYSTEM_COMBOBOX],"IAccessible::state_%s"%oleacc.STATE_SYSTEM_FOCUSABLE:[1]}
-		elif nodeType=="checkBox":
-			attrs={"IAccessible::role":[oleacc.ROLE_SYSTEM_CHECKBUTTON],"IAccessible::state_%s"%oleacc.STATE_SYSTEM_FOCUSABLE:[1]}
-		elif nodeType=="table":
-			attrs={"IHTMLDOMNode::nodeName":["TABLE"]}
-			if not config.conf["documentFormatting"]["includeLayoutTables"]:
-				attrs["table-layout"]=[None]
-		elif nodeType.startswith("heading") and nodeType[7:].isdigit():
-			attrs = {"IHTMLDOMNode::nodeName": ["H%s" % nodeType[7:]]}
-		elif nodeType == "heading":
-			attrs = {"IHTMLDOMNode::nodeName": ["H1", "H2", "H3", "H4", "H5", "H6"]}
-		elif nodeType == "list":
-			attrs = {"IHTMLDOMNode::nodeName": ["UL","OL","DL"]}
-		elif nodeType == "listItem":
-			attrs = {"IHTMLDOMNode::nodeName": ["LI","DD","DT"]}
-		elif nodeType == "blockQuote":
-			attrs = {"IHTMLDOMNode::nodeName": ["BLOCKQUOTE"]}
-		elif nodeType == "graphic":
-			attrs = {"IHTMLDOMNode::nodeName": ["IMG"]}
-		elif nodeType == "frame":
-			attrs = {"IHTMLDOMNode::nodeName": ["FRAME","IFRAME"]}
-		elif nodeType=="focusable":
-			attrs={"IAccessible::state_%s"%oleacc.STATE_SYSTEM_FOCUSABLE:[1]}
-		elif nodeType=="landmark":
-			attrs={"HTMLAttrib::role":[VBufStorage_findMatch_word(lr) for lr in aria.landmarkRoles]}
-		elif nodeType == "embeddedObject":
-			attrs = {"IHTMLDOMNode::nodeName": ["OBJECT","EMBED","APPLET"]}
-		else:
-			return None
-		return attrs
-
-	def _activateNVDAObject(self,obj):
-		super(MSHTML,self)._activateNVDAObject(obj)
-		#If we activated a same-page link, then scroll to its anchor
-		if obj.HTMLNodeName=="A":
-			anchorName=getattr(obj.HTMLNode,'hash')
-			if not anchorName:
-				return 
-			obj=self._getNVDAObjectByAnchorName(anchorName[1:],HTMLDocument=obj.HTMLNode.document)
-			if not obj:
-				return
-			self._handleScrollTo(obj)
-
-	def _getNVDAObjectByAnchorName(self,name,HTMLDocument=None):
-		if not HTMLDocument:
-			HTMLDocument=self.rootNVDAObject.HTMLNode.document
-		HTMLNode=HTMLDocument.getElementById(name)
-		if not HTMLNode:
-			log.debugWarning("GetElementById can't find node with ID %s"%name)
-			return None
-		obj=NVDAObjects.IAccessible.MSHTML.MSHTML(HTMLNode=HTMLNode)
-		return obj
+import eventHandler
+from . import VirtualBuffer, VirtualBufferTextInfo, VBufStorage_findMatch_word
+import controlTypes
+import NVDAObjects.IAccessible.MSHTML
+import winUser
+import IAccessibleHandler
+import oleacc
+from logHandler import log
+import textInfos
+import aria
+import config
+
+class MSHTMLTextInfo(VirtualBufferTextInfo):
+
+	def _normalizeControlField(self,attrs):
+		level=None
+		accRole=attrs.get('IAccessible::role',0)
+		accRole=int(accRole) if isinstance(accRole,basestring) and accRole.isdigit() else accRole
+		nodeName=attrs.get('IHTMLDOMNode::nodeName',"")
+		ariaRoles=attrs.get("HTMLAttrib::role", "").split(" ")
+		#choose role
+		#Priority is aria role -> HTML tag name -> IAccessible role
+		role=next((aria.ariaRolesToNVDARoles[ar] for ar in ariaRoles if ar in aria.ariaRolesToNVDARoles),controlTypes.ROLE_UNKNOWN)
+		if not role and nodeName:
+			role=NVDAObjects.IAccessible.MSHTML.nodeNamesToNVDARoles.get(nodeName,controlTypes.ROLE_UNKNOWN)
+		if not role:
+			role=IAccessibleHandler.IAccessibleRolesToNVDARoles.get(accRole,controlTypes.ROLE_UNKNOWN)
+		states=set(IAccessibleHandler.IAccessibleStatesToNVDAStates[x] for x in [1<<y for y in xrange(32)] if int(attrs.get('IAccessible::state_%s'%x,0)) and x in IAccessibleHandler.IAccessibleStatesToNVDAStates)
+		if 'IHTMLElement::isContentEditable' in attrs:
+			states.add(controlTypes.STATE_EDITABLE)
+		if 'HTMLAttrib::onclick' in attrs or 'HTMLAttrib::onmousedown' in attrs or 'HTMLAttrib::onmouseup' in attrs:
+			states.add(controlTypes.STATE_CLICKABLE)
+		if attrs.get('HTMLAttrib::aria-required','false')=='true':
+			states.add(controlTypes.STATE_REQUIRED)
+		if attrs.get('HTMLAttrib::aria-invalid','false')=='true':
+			states.add(controlTypes.STATE_INVALID)
+		if attrs.get('HTMLAttrib::aria-multiline','false')=='true':
+			states.add(controlTypes.STATE_MULTILINE)
+		if attrs.get('HTMLAttrib::aria-dropeffect','none')!='none':
+			states.add(controlTypes.STATE_DROPTARGET)
+		ariaGrabbed=attrs.get('HTMLAttrib::aria-grabbed',None)
+		if ariaGrabbed=='false':
+			states.add(controlTypes.STATE_DRAGGABLE)
+		elif ariaGrabbed=='true':
+			states.add(controlTypes.STATE_DRAGGING)
+		if nodeName=="TEXTAREA":
+			states.add(controlTypes.STATE_MULTILINE)
+		if "H1"<=nodeName<="H6":
+			level=nodeName[1:]
+		if nodeName in ("UL","OL","DL"):
+			states.add(controlTypes.STATE_READONLY)
+		if role==controlTypes.ROLE_UNKNOWN:
+			role=controlTypes.ROLE_TEXTFRAME
+		if role==controlTypes.ROLE_GRAPHIC:
+			# MSHTML puts the unavailable state on all graphics when the showing of graphics is disabled.
+			# This is rather annoying and irrelevant to our users, so discard it.
+			states.discard(controlTypes.STATE_UNAVAILABLE)
+		# Get the first landmark role, if any.
+		landmark=next((ar for ar in ariaRoles if ar in aria.landmarkRoles),None)
+		ariaLevel=attrs.get('HTMLAttrib::aria-level',None)
+		ariaLevel=int(ariaLevel) if ariaLevel is not None else None
+		if ariaLevel:
+			level=ariaLevel
+		if role:
+			attrs['role']=role
+		attrs['states']=states
+		if level:
+			attrs["level"] = level
+		if landmark:
+			attrs["landmark"]=landmark
+		return super(MSHTMLTextInfo,self)._normalizeControlField(attrs)
+
+class MSHTML(VirtualBuffer):
+
+	TextInfo=MSHTMLTextInfo
+
+	def __init__(self,rootNVDAObject):
+		super(MSHTML,self).__init__(rootNVDAObject,backendName="mshtml")
+
+	def _setInitialCaretPos(self):
+		if super(MSHTML,self)._setInitialCaretPos():
+			return
+		url=getattr(self.rootNVDAObject.HTMLNode.document,'url',"").split('#')
+		if not url or len(url)!=2:
+			return False
+		anchorName=url[-1]
+		if not anchorName:
+			return False
+		obj=self._getNVDAObjectByAnchorName(anchorName)
+		self._handleScrollTo(obj)
+
+	def __contains__(self,obj):
+		if not obj.windowClassName.startswith("Internet Explorer_"):
+			return False
+		#Combo box lists etc are popup windows, so rely on accessibility hierarchi instead of window hierarchi for those.
+		#However only helps in IE8.
+		if obj.windowStyle&winUser.WS_POPUP:
+			parent=obj.parent
+			obj.parent=parent
+			while parent and parent.windowHandle==obj.windowHandle:
+				newParent=parent.parent
+				parent.parent=newParent
+				parent=newParent
+			if parent and parent.windowClassName.startswith('Internet Explorer_'):
+				obj=parent
+		if obj.windowHandle==self.rootDocHandle:
+			return True
+		if winUser.isDescendantWindow(self.rootDocHandle,obj.windowHandle):
+			return True
+		return False
+
+
+	def _get_isAlive(self):
+		root=self.rootNVDAObject
+		if not root:
+			return False
+		states=root.states
+		if not winUser.isWindow(root.windowHandle) or controlTypes.STATE_DEFUNCT in states or controlTypes.STATE_READONLY not in states:
+			return False
+		return True
+
+	def getNVDAObjectFromIdentifier(self, docHandle, ID):
+		HTMLNode=NVDAObjects.IAccessible.MSHTML.locateHTMLElementByID(self.rootNVDAObject.HTMLNode.document,'ms__id%d'%ID)
+		if not HTMLNode:
+			return self.rootNVDAObject
+		return NVDAObjects.IAccessible.MSHTML.MSHTML(HTMLNode=HTMLNode)
+
+	def getIdentifierFromNVDAObject(self,obj):
+		docHandle=obj.windowHandle
+		ID=obj.HTMLNode.uniqueNumber
+		return docHandle,ID
+
+	def _searchableAttribsForNodeType(self,nodeType):
+		if nodeType=="link":
+			attrs={"IAccessible::role":[oleacc.ROLE_SYSTEM_LINK],"IAccessible::state_%d"%oleacc.STATE_SYSTEM_LINKED:[1]}
+		elif nodeType=="visitedLink":
+			attrs={"IAccessible::role":[oleacc.ROLE_SYSTEM_LINK],"IAccessible::state_%d"%oleacc.STATE_SYSTEM_TRAVERSED:[1]}
+		elif nodeType=="unvisitedLink":
+			attrs={"IAccessible::role":[oleacc.ROLE_SYSTEM_LINK],"IAccessible::state_%d"%oleacc.STATE_SYSTEM_LINKED:[1],"IAccessible::state_%d"%oleacc.STATE_SYSTEM_TRAVERSED:[None]}
+		elif nodeType=="formField":
+			attrs={"IAccessible::role":[oleacc.ROLE_SYSTEM_PUSHBUTTON,oleacc.ROLE_SYSTEM_RADIOBUTTON,oleacc.ROLE_SYSTEM_CHECKBUTTON,oleacc.ROLE_SYSTEM_COMBOBOX,oleacc.ROLE_SYSTEM_LIST,oleacc.ROLE_SYSTEM_OUTLINE,oleacc.ROLE_SYSTEM_TEXT],"IAccessible::state_%s"%oleacc.STATE_SYSTEM_READONLY:[None],"IAccessible::state_%s"%oleacc.STATE_SYSTEM_FOCUSABLE:[1]}
+		elif nodeType=="button":
+			attrs={"IAccessible::role":[oleacc.ROLE_SYSTEM_PUSHBUTTON],"IAccessible::state_%s"%oleacc.STATE_SYSTEM_FOCUSABLE:[1]}
+		elif nodeType=="edit":
+			attrs={"IAccessible::role":[oleacc.ROLE_SYSTEM_TEXT],"IAccessible::state_%s"%oleacc.STATE_SYSTEM_READONLY:[None],"IAccessible::state_%s"%oleacc.STATE_SYSTEM_FOCUSABLE:[1]}
+		elif nodeType=="radioButton":
+			attrs={"IAccessible::role":[oleacc.ROLE_SYSTEM_RADIOBUTTON],"IAccessible::state_%s"%oleacc.STATE_SYSTEM_FOCUSABLE:[1]}
+		elif nodeType=="comboBox":
+			attrs={"IAccessible::role":[oleacc.ROLE_SYSTEM_COMBOBOX],"IAccessible::state_%s"%oleacc.STATE_SYSTEM_FOCUSABLE:[1]}
+		elif nodeType=="checkBox":
+			attrs={"IAccessible::role":[oleacc.ROLE_SYSTEM_CHECKBUTTON],"IAccessible::state_%s"%oleacc.STATE_SYSTEM_FOCUSABLE:[1]}
+		elif nodeType=="table":
+			attrs={"IHTMLDOMNode::nodeName":["TABLE"]}
+			if not config.conf["documentFormatting"]["includeLayoutTables"]:
+				attrs["table-layout"]=[None]
+		elif nodeType.startswith("heading") and nodeType[7:].isdigit():
+			attrs = {"IHTMLDOMNode::nodeName": ["H%s" % nodeType[7:]]}
+		elif nodeType == "heading":
+			attrs = {"IHTMLDOMNode::nodeName": ["H1", "H2", "H3", "H4", "H5", "H6"]}
+		elif nodeType == "list":
+			attrs = {"IHTMLDOMNode::nodeName": ["UL","OL","DL"]}
+		elif nodeType == "listItem":
+			attrs = {"IHTMLDOMNode::nodeName": ["LI","DD","DT"]}
+		elif nodeType == "blockQuote":
+			attrs = {"IHTMLDOMNode::nodeName": ["BLOCKQUOTE"]}
+		elif nodeType == "graphic":
+			attrs = {"IHTMLDOMNode::nodeName": ["IMG"]}
+		elif nodeType == "frame":
+			attrs = {"IHTMLDOMNode::nodeName": ["FRAME","IFRAME"]}
+		elif nodeType=="focusable":
+			attrs={"IAccessible::state_%s"%oleacc.STATE_SYSTEM_FOCUSABLE:[1]}
+		elif nodeType=="landmark":
+			attrs={"HTMLAttrib::role":[VBufStorage_findMatch_word(lr) for lr in aria.landmarkRoles]}
+		elif nodeType == "embeddedObject":
+			attrs = {"IHTMLDOMNode::nodeName": ["OBJECT","EMBED","APPLET"]}
+		else:
+			return None
+		return attrs
+
+	def _activateNVDAObject(self,obj):
+		super(MSHTML,self)._activateNVDAObject(obj)
+		#If we activated a same-page link, then scroll to its anchor
+		if obj.HTMLNodeName=="A":
+			anchorName=getattr(obj.HTMLNode,'hash')
+			if not anchorName:
+				return 
+			obj=self._getNVDAObjectByAnchorName(anchorName[1:],HTMLDocument=obj.HTMLNode.document)
+			if not obj:
+				return
+			self._handleScrollTo(obj)
+
+	def _getNVDAObjectByAnchorName(self,name,HTMLDocument=None):
+		if not HTMLDocument:
+			HTMLDocument=self.rootNVDAObject.HTMLNode.document
+		HTMLNode=HTMLDocument.getElementById(name)
+		if not HTMLNode:
+			log.debugWarning("GetElementById can't find node with ID %s"%name)
+			return None
+		obj=NVDAObjects.IAccessible.MSHTML.MSHTML(HTMLNode=HTMLNode)
+		return obj