--- conflicted
+++ resolved
@@ -1,1286 +1,1282 @@
-#appModules/powerpnt.py
-#A part of NonVisual Desktop Access (NVDA)
-#Copyright (C) 2012-2014 NV Access Limited
-#This file is covered by the GNU General Public License.
-#See the file COPYING for more details.
-
-import comtypes
-from comtypes.automation import IDispatch
-import comtypes.client
-import ctypes
-import oleacc
-import comHelper
-import ui
-import queueHandler
-import colors
-import api
-import speech
-import sayAllHandler
-import NVDAHelper
-import winUser
-from treeInterceptorHandler import DocumentTreeInterceptor
-from NVDAObjects import NVDAObjectTextInfo
-from displayModel import DisplayModelTextInfo, EditableTextDisplayModelTextInfo
-import textInfos.offsets
-import eventHandler
-import appModuleHandler
-from NVDAObjects.IAccessible import IAccessible, getNVDAObjectFromEvent
-from NVDAObjects.window import Window
-from NVDAObjects.behaviors import EditableTextWithoutAutoSelectDetection
-import braille
-from cursorManager import ReviewCursorManager
-import controlTypes
-from logHandler import log
-import scriptHandler
-
-# Window classes where PowerPoint's object model should be used 
-# These also all request to have their (incomplete) UI Automation implementations  disabled. [MS Office 2013]
-objectModelWindowClasses=set(["paneClassDC","mdiClass","screenClass"])
-
-MATHTYPE_PROGID = "Equation.DSMT"
-
-#comtypes COM interface definition for Powerpoint application object's events 
-class EApplication(IDispatch):
-	_iid_=comtypes.GUID('{914934C2-5A91-11CF-8700-00AA0060263B}')
-	_methods_=[]
-	_disp_methods_=[
-		comtypes.DISPMETHOD([comtypes.dispid(2001)],None,"WindowSelectionChange",
-			(['in'],ctypes.POINTER(IDispatch),'sel'),),
-		comtypes.DISPMETHOD([comtypes.dispid(2013)],None,"SlideShowNextSlide",
-			(['in'],ctypes.POINTER(IDispatch),'slideShowWindow'),),
-	]
-
-#Our implementation of the EApplication COM interface to receive application events
-class ppEApplicationSink(comtypes.COMObject):
-	_com_interfaces_=[EApplication,IDispatch]
-
-	def SlideShowNextSlide(self,slideShowWindow=None):
-		i=winUser.getGUIThreadInfo(0)
-		oldFocus=api.getFocusObject()
-		if not isinstance(oldFocus,SlideShowWindow) or i.hwndFocus!=oldFocus.windowHandle:
-			return
-		oldFocus.treeInterceptor.rootNVDAObject.handleSlideChange()
-
-	def WindowSelectionChange(self,sel):
-		i=winUser.getGUIThreadInfo(0)
-		oldFocus=api.getFocusObject()
-		if not isinstance(oldFocus,Window) or i.hwndFocus!=oldFocus.windowHandle:
-			return
-		if isinstance(oldFocus,DocumentWindow):
-			documentWindow=oldFocus
-		elif isinstance(oldFocus,PpObject):
-			documentWindow=oldFocus.documentWindow
-		else:
-			return
-		documentWindow.ppSelection=sel
-		documentWindow.handleSelectionChange()
-
-#Bullet types
-ppBulletNumbered=2
-
-# values for enumeration 'PpPlaceholderType'
-ppPlaceholderMixed = -2
-ppPlaceholderTitle = 1
-ppPlaceholderBody = 2
-ppPlaceholderCenterTitle = 3
-ppPlaceholderSubtitle = 4
-ppPlaceholderVerticalTitle = 5
-ppPlaceholderVerticalBody = 6
-ppPlaceholderObject = 7
-ppPlaceholderChart = 8
-ppPlaceholderBitmap = 9
-ppPlaceholderMediaClip = 10
-ppPlaceholderOrgChart = 11
-ppPlaceholderTable = 12
-ppPlaceholderSlideNumber = 13
-ppPlaceholderHeader = 14
-ppPlaceholderFooter = 15
-ppPlaceholderDate = 16
-ppPlaceholderVerticalObject = 17
-ppPlaceholderPicture = 18
-
-ppPlaceholderLabels={
-	# Translators: Describes a type of placeholder shape in Microsoft PowerPoint. 
-	ppPlaceholderTitle:_("Title placeholder"),
-	# Translators: Describes a type of placeholder shape in Microsoft PowerPoint. 
-	ppPlaceholderBody:_("Text placeholder"),
-	# Translators: Describes a type of placeholder shape in Microsoft PowerPoint. 
-	ppPlaceholderCenterTitle:_("Center Title placeholder"),
-	# Translators: Describes a type of placeholder shape in Microsoft PowerPoint. 
-	ppPlaceholderSubtitle:_("Subtitle placeholder"),
-	# Translators: Describes a type of placeholder shape in Microsoft PowerPoint. 
-	ppPlaceholderVerticalTitle:_("Vertical Title placeholder"),
-	# Translators: Describes a type of placeholder shape in Microsoft PowerPoint. 
-	ppPlaceholderVerticalBody:_("Vertical Text placeholder"),
-	# Translators: Describes a type of placeholder shape in Microsoft PowerPoint. 
-	ppPlaceholderObject:_("Object placeholder"),
-	# Translators: Describes a type of placeholder shape in Microsoft PowerPoint. 
-	ppPlaceholderChart:_("Chart placeholder"),
-	# Translators: Describes a type of placeholder shape in Microsoft PowerPoint. 
-	ppPlaceholderBitmap:_("Bitmap placeholder"),
-	# Translators: Describes a type of placeholder shape in Microsoft PowerPoint. 
-	ppPlaceholderMediaClip:_("Media Clip placeholder"),
-	# Translators: Describes a type of placeholder shape in Microsoft PowerPoint. 
-	ppPlaceholderOrgChart:_("Org Chart placeholder"),
-	# Translators: Describes a type of placeholder shape in Microsoft PowerPoint. 
-	ppPlaceholderTable:_("Table placeholder"),
-	# Translators: Describes a type of placeholder shape in Microsoft PowerPoint. 
-	ppPlaceholderSlideNumber:_("Slide Number placeholder"),
-	# Translators: Describes a type of placeholder shape in Microsoft PowerPoint. 
-	ppPlaceholderHeader:_("Header placeholder"),
-	# Translators: Describes a type of placeholder shape in Microsoft PowerPoint. 
-	ppPlaceholderFooter:_("Footer placeholder"),
-	# Translators: Describes a type of placeholder shape in Microsoft PowerPoint. 
-	ppPlaceholderDate:_("Date placeholder"),
-	# Translators: Describes a type of placeholder shape in Microsoft PowerPoint. 
-	ppPlaceholderVerticalObject:_("Vertical Object placeholder"),
-	# Translators: Describes a type of placeholder shape in Microsoft PowerPoint. 
-	ppPlaceholderPicture:_("Picture placeholder"),
-}
-
-#selection types
-ppSelectionNone=0
-ppSelectionSlides=1
-ppSelectionShapes=2
-ppSelectionText=3
-
-# values for enumeration 'PpViewType'
-ppViewSlide = 1
-ppViewSlideMaster = 2
-ppViewNotesPage = 3
-ppViewHandoutMaster = 4
-ppViewNotesMaster = 5
-ppViewOutline = 6
-ppViewSlideSorter = 7
-ppViewTitleMaster = 8
-ppViewNormal = 9
-ppViewPrintPreview = 10
-ppViewThumbnails = 11
-ppViewMasterThumbnails = 12
-
-ppViewTypeLabels={
-	# Translators: a label for a particular view or pane in Microsoft PowerPoint
-	ppViewSlide:_("Slide view"),
-	# Translators: a label for a particular view or pane in Microsoft PowerPoint
-	ppViewSlideMaster:_("Slide Master view"),
-	# Translators: a label for a particular view or pane in Microsoft PowerPoint
-	ppViewNotesPage:_("Notes page"),
-	# Translators: a label for a particular view or pane in Microsoft PowerPoint
-	ppViewHandoutMaster:_("Handout Master view"),
-	# Translators: a label for a particular view or pane in Microsoft PowerPoint
-	ppViewNotesMaster:_("Notes Master view"),
-	# Translators: a label for a particular view or pane in Microsoft PowerPoint
-	ppViewOutline:_("Outline view"),
-	# Translators: a label for a particular view or pane in Microsoft PowerPoint
-	ppViewSlideSorter:_("Slide Sorter view"),
-	# Translators: a label for a particular view or pane in Microsoft PowerPoint
-	ppViewTitleMaster:_("Title Master view"),
-	# Translators: a label for a particular view or pane in Microsoft PowerPoint
-	ppViewNormal:_("Normal view"),
-	# Translators: a label for a particular view or pane in Microsoft PowerPoint
-	ppViewPrintPreview:_("Print Preview"),
-	# Translators: a label for a particular view or pane in Microsoft PowerPoint
-	ppViewThumbnails:_("Thumbnails"),
-	# Translators: a label for a particular view or pane in Microsoft PowerPoint
-	ppViewMasterThumbnails:_("Master Thumbnails"),
-}
-
-# values for enumeration 'MsoShapeType'
-msoShapeTypeMixed = -2
-msoAutoShape = 1
-msoCallout = 2
-msoChart = 3
-msoComment = 4
-msoFreeform = 5
-msoGroup = 6
-msoEmbeddedOLEObject = 7
-msoFormControl = 8
-msoLine = 9
-msoLinkedOLEObject = 10
-msoLinkedPicture = 11
-msoOLEControlObject = 12
-msoPicture = 13
-msoPlaceholder = 14
-msoTextEffect = 15
-msoMedia = 16
-msoTextBox = 17
-msoScriptAnchor = 18
-msoTable = 19
-msoCanvas = 20
-msoDiagram = 21
-msoInk = 22
-msoInkComment = 23
-msoSmartArt = 24
-
-msoShapeTypesToNVDARoles={
-	msoChart:controlTypes.ROLE_CHART,
-	msoGroup:controlTypes.ROLE_GROUPING,
-	msoEmbeddedOLEObject:controlTypes.ROLE_EMBEDDEDOBJECT,
-	msoLine:controlTypes.ROLE_LINE,
-	msoLinkedOLEObject:controlTypes.ROLE_EMBEDDEDOBJECT,
-	msoLinkedPicture:controlTypes.ROLE_GRAPHIC,
-	msoPicture:controlTypes.ROLE_GRAPHIC,
-	msoTextBox:controlTypes.ROLE_TEXTFRAME,
-	msoTable:controlTypes.ROLE_TABLE,
-	msoCanvas:controlTypes.ROLE_CANVAS,
-	msoDiagram:controlTypes.ROLE_DIAGRAM,
-}
-
-# PpMouseActivation
-ppMouseClick=1
-
-# PpActionType
-ppActionHyperlink=7
-
-def getBulletText(ppBulletFormat):
-	t=ppBulletFormat.type
-	if t==ppBulletNumbered:
-		return "%d."%ppBulletFormat.number #(ppBulletFormat.startValue+(ppBulletFormat.number-1))
-	elif t:
-		return unichr(ppBulletFormat.character)
-
-def walkPpShapeRange(ppShapeRange):
-	for ppShape in ppShapeRange:
-		if ppShape.type==msoGroup:
-			for ppChildShape in walkPpShapeRange(ppShape.groupItems):
-				yield ppChildShape
-		else:
-			yield ppShape
-
-class PaneClassDC(Window):
-	"""Handles fetching of the Powerpoint object model."""
-
-	presentationType=Window.presType_content
-	role=controlTypes.ROLE_PANE
-	value=None
-	TextInfo=DisplayModelTextInfo
-
-	_cache_currentSlide=False
-	def _get_currentSlide(self):
-		try:
-			ppSlide=self.ppObjectModel.view.slide
-		except comtypes.COMError:
-			return None
-		self.currentSlide=SlideBase(windowHandle=self.windowHandle,documentWindow=self,ppObject=ppSlide)
-		return self.currentSlide
-
-	def _get_ppVersionMajor(self):
-		self.ppVersionMajor=int(self.ppObjectModel.application.version.split('.')[0])
-		return self.ppVersionMajor
-
-class DocumentWindow(PaneClassDC):
-	"""Represents the document window for a presentation. Bounces focus to the currently selected slide, shape or text frame."""
-
-	def _get_ppDocumentViewType(self):
-		try:
-			viewType=self.ppObjectModel.viewType
-		except comtypes.COMError:
-			return None
-		self.ppDocumentViewType=viewType
-		return self.ppDocumentViewType
-
-	def _get_ppActivePaneViewType(self):
-		try:
-			viewType=self.ppObjectModel.activePane.viewType
-		except comtypes.COMError:
-			return None
-		self.ppActivePaneViewType=viewType
-		return self.ppActivePaneViewType
-
-	def _isEqual(self,other):
-		return self.windowHandle==other.windowHandle and self.name==other.name
-
-	def _get_name(self):
-		label=ppViewTypeLabels.get(self.ppActivePaneViewType)
-		if not label: 
-			return super(PaneClassDC,self).name
-		slide=self.currentSlide
-		if slide:
-			label=" - ".join([slide.name,label])
-		return label
-
-	def _get_currentSlide(self):
-		if self.ppActivePaneViewType in (ppViewSlideSorter,ppViewThumbnails,ppViewMasterThumbnails): return None
-		return super(DocumentWindow,self).currentSlide
-
-	def _get_ppSelection(self):
-		"""Fetches and caches the current Powerpoint Selection object for the current presentation."""
-		self.ppSelection=self.ppObjectModel.selection
-		return self.ppSelection
-
-	def _get_selection(self):
-		"""Fetches an NVDAObject representing the current presentation's selected slide, shape or text frame.""" 
-		sel=self.ppSelection
-		selType=sel.type
-		#MS Powerpoint 2007 and below does not correctly indecate text selection in the notes page when in normal view
-		if selType==0 and self.ppVersionMajor<=12:
-			if self.ppActivePaneViewType==ppViewNotesPage and self.ppDocumentViewType==ppViewNormal:
-				selType=ppSelectionText
-		if selType==ppSelectionShapes: #Shape
-			#The selected shape could be within a group shape
-			if sel.hasChildShapeRange:
-				ppObj=sel.childShapeRange[1]
-			else: #a normal top level shape
-				ppObj=sel.shapeRange[1]
-			#Specifically handle shapes representing a table as they have row and column counts etc
-			if ppObj.hasTable:
-				return Table(windowHandle=self.windowHandle,documentWindow=self,ppObject=ppObj)
-			else: #Generic shape
-				return Shape(windowHandle=self.windowHandle,documentWindow=self,ppObject=ppObj)
-		elif selType==ppSelectionText: #Text frame
-			#TextRange objects in Powerpoint do not allow moving/expanding.
-			#Therefore A full TextRange object must be fetched from the original TextFrame the selection is in.
-			#MS Powerpoint 2003 also throws COMErrors when there is no TextRange.parent
-			try:
-				ppObj=sel.textRange.parent
-			except comtypes.COMError:
-				ppObj=None
-			if ppObj:
-				return TextFrame(windowHandle=self.windowHandle,documentWindow=self,ppObject=ppObj)
-			#For TextRange objects for TextFrame objects in table cells and the notes page, TextRange object's parent does not work! 
-			#For tables: Get the shape the selection is in -- should be the table.
-			try:
-				shape=sel.shapeRange[1]
-			except comtypes.COMError:
-				shape=None
-			if shape and shape.hasTable:
-				#Only way to find the selected cell in a table is to... walk through it.
-				selectedTableCell=None
-				colNum=0
-				for col in shape.table.columns:
-					colNum+=1
-					rowNum=0
-					for tableCell in col.cells:
-						rowNum+=1
-						if tableCell.selected:
-							selectedTableCell=tableCell
-							break
-					if selectedTableCell:
-						break
-				if selectedTableCell:
-					#We found the selected table cell
-					#The TextFrame we want is within the shape in this table cell.
-					#However, the shape in the table cell seems to always be rather broken -- hardly any properties work.
-					#Therefore, Explicitly set the table cell as the TextFrame object's parent, skipping the broken shape
-					ppObj=selectedTableCell.shape.textFrame
-					obj=TableCellTextFrame(windowHandle=self.windowHandle,documentWindow=self,ppObject=ppObj)
-					table=Table(windowHandle=self.windowHandle,documentWindow=self,ppObject=shape)
-					obj.parent=TableCell(windowHandle=self.windowHandle,documentWindow=self,ppObject=selectedTableCell,table=table,rowNumber=rowNum,columnNumber=colNum)
-					return obj
-			#TextRange object did not have a parent, and we're not in a table.
-			if self.ppActivePaneViewType==ppViewNotesPage and self.ppDocumentViewType==ppViewNormal:
-				#We're in the notes page in normal view
-				#The TextFrame in this case will be located in the notes page's second shape.
-				slide=sel.slideRange[1]
-				notesPage=slide.notesPage[1]
-				shape=notesPage.shapes[2]
-				ppObj=shape.textFrame
-				return NotesTextFrame(windowHandle=self.windowHandle,documentWindow=self,ppObject=ppObj)
-			if ppObj:
-				return TextFrame(windowHandle=self.windowHandle,documentWindow=self,ppObject=ppObj)
-		if selType==ppSelectionSlides:
-			try:
-				ppObj=sel.slideRange[1]
-			except comtypes.COMError:
-				#Master thumbnails sets the selected slide as view.slide but not selection.slideRange
-				try:
-					ppObj=self.ppObjectModel.view.slide
-				except comtypes.COMError:
-					ppObj=None
-			if ppObj:
-				return SlideBase(windowHandle=self.windowHandle,documentWindow=self,ppObject=ppObj)
-
-	def _get_focusRedirect(self):
-		return self.selection
-
-	def _get_firstChild(self):
-		return self.selection
-
-	def handleSelectionChange(self):
-		"""Pushes focus to the newly selected object."""
+#appModules/powerpnt.py
+#A part of NonVisual Desktop Access (NVDA)
+#Copyright (C) 2012-2014 NV Access Limited
+#This file is covered by the GNU General Public License.
+#See the file COPYING for more details.
+
+import comtypes
+from comtypes.automation import IDispatch
+import comtypes.client
+import ctypes
+import oleacc
+import comHelper
+import ui
+import queueHandler
+import colors
+import api
+import speech
+import sayAllHandler
+import NVDAHelper
+import winUser
+from treeInterceptorHandler import DocumentTreeInterceptor
+from NVDAObjects import NVDAObjectTextInfo
+from displayModel import DisplayModelTextInfo, EditableTextDisplayModelTextInfo
+import textInfos.offsets
+import eventHandler
+import appModuleHandler
+from NVDAObjects.IAccessible import IAccessible, getNVDAObjectFromEvent
+from NVDAObjects.window import Window
+from NVDAObjects.behaviors import EditableTextWithoutAutoSelectDetection
+import braille
+from cursorManager import ReviewCursorManager
+import controlTypes
+from logHandler import log
+import scriptHandler
+
+# Window classes where PowerPoint's object model should be used 
+# These also all request to have their (incomplete) UI Automation implementations  disabled. [MS Office 2013]
+objectModelWindowClasses=set(["paneClassDC","mdiClass","screenClass"])
+
+MATHTYPE_PROGID = "Equation.DSMT"
+
+#comtypes COM interface definition for Powerpoint application object's events 
+class EApplication(IDispatch):
+	_iid_=comtypes.GUID('{914934C2-5A91-11CF-8700-00AA0060263B}')
+	_methods_=[]
+	_disp_methods_=[
+		comtypes.DISPMETHOD([comtypes.dispid(2001)],None,"WindowSelectionChange",
+			(['in'],ctypes.POINTER(IDispatch),'sel'),),
+		comtypes.DISPMETHOD([comtypes.dispid(2013)],None,"SlideShowNextSlide",
+			(['in'],ctypes.POINTER(IDispatch),'slideShowWindow'),),
+	]
+
+#Our implementation of the EApplication COM interface to receive application events
+class ppEApplicationSink(comtypes.COMObject):
+	_com_interfaces_=[EApplication,IDispatch]
+
+	def SlideShowNextSlide(self,slideShowWindow=None):
+		i=winUser.getGUIThreadInfo(0)
+		oldFocus=api.getFocusObject()
+		if not isinstance(oldFocus,SlideShowWindow) or i.hwndFocus!=oldFocus.windowHandle:
+			return
+		oldFocus.treeInterceptor.rootNVDAObject.handleSlideChange()
+
+	def WindowSelectionChange(self,sel):
+		i=winUser.getGUIThreadInfo(0)
+		oldFocus=api.getFocusObject()
+		if not isinstance(oldFocus,Window) or i.hwndFocus!=oldFocus.windowHandle:
+			return
+		if isinstance(oldFocus,DocumentWindow):
+			documentWindow=oldFocus
+		elif isinstance(oldFocus,PpObject):
+			documentWindow=oldFocus.documentWindow
+		else:
+			return
+		documentWindow.ppSelection=sel
+		documentWindow.handleSelectionChange()
+
+#Bullet types
+ppBulletNumbered=2
+
+# values for enumeration 'PpPlaceholderType'
+ppPlaceholderMixed = -2
+ppPlaceholderTitle = 1
+ppPlaceholderBody = 2
+ppPlaceholderCenterTitle = 3
+ppPlaceholderSubtitle = 4
+ppPlaceholderVerticalTitle = 5
+ppPlaceholderVerticalBody = 6
+ppPlaceholderObject = 7
+ppPlaceholderChart = 8
+ppPlaceholderBitmap = 9
+ppPlaceholderMediaClip = 10
+ppPlaceholderOrgChart = 11
+ppPlaceholderTable = 12
+ppPlaceholderSlideNumber = 13
+ppPlaceholderHeader = 14
+ppPlaceholderFooter = 15
+ppPlaceholderDate = 16
+ppPlaceholderVerticalObject = 17
+ppPlaceholderPicture = 18
+
+ppPlaceholderLabels={
+	# Translators: Describes a type of placeholder shape in Microsoft PowerPoint. 
+	ppPlaceholderTitle:_("Title placeholder"),
+	# Translators: Describes a type of placeholder shape in Microsoft PowerPoint. 
+	ppPlaceholderBody:_("Text placeholder"),
+	# Translators: Describes a type of placeholder shape in Microsoft PowerPoint. 
+	ppPlaceholderCenterTitle:_("Center Title placeholder"),
+	# Translators: Describes a type of placeholder shape in Microsoft PowerPoint. 
+	ppPlaceholderSubtitle:_("Subtitle placeholder"),
+	# Translators: Describes a type of placeholder shape in Microsoft PowerPoint. 
+	ppPlaceholderVerticalTitle:_("Vertical Title placeholder"),
+	# Translators: Describes a type of placeholder shape in Microsoft PowerPoint. 
+	ppPlaceholderVerticalBody:_("Vertical Text placeholder"),
+	# Translators: Describes a type of placeholder shape in Microsoft PowerPoint. 
+	ppPlaceholderObject:_("Object placeholder"),
+	# Translators: Describes a type of placeholder shape in Microsoft PowerPoint. 
+	ppPlaceholderChart:_("Chart placeholder"),
+	# Translators: Describes a type of placeholder shape in Microsoft PowerPoint. 
+	ppPlaceholderBitmap:_("Bitmap placeholder"),
+	# Translators: Describes a type of placeholder shape in Microsoft PowerPoint. 
+	ppPlaceholderMediaClip:_("Media Clip placeholder"),
+	# Translators: Describes a type of placeholder shape in Microsoft PowerPoint. 
+	ppPlaceholderOrgChart:_("Org Chart placeholder"),
+	# Translators: Describes a type of placeholder shape in Microsoft PowerPoint. 
+	ppPlaceholderTable:_("Table placeholder"),
+	# Translators: Describes a type of placeholder shape in Microsoft PowerPoint. 
+	ppPlaceholderSlideNumber:_("Slide Number placeholder"),
+	# Translators: Describes a type of placeholder shape in Microsoft PowerPoint. 
+	ppPlaceholderHeader:_("Header placeholder"),
+	# Translators: Describes a type of placeholder shape in Microsoft PowerPoint. 
+	ppPlaceholderFooter:_("Footer placeholder"),
+	# Translators: Describes a type of placeholder shape in Microsoft PowerPoint. 
+	ppPlaceholderDate:_("Date placeholder"),
+	# Translators: Describes a type of placeholder shape in Microsoft PowerPoint. 
+	ppPlaceholderVerticalObject:_("Vertical Object placeholder"),
+	# Translators: Describes a type of placeholder shape in Microsoft PowerPoint. 
+	ppPlaceholderPicture:_("Picture placeholder"),
+}
+
+#selection types
+ppSelectionNone=0
+ppSelectionSlides=1
+ppSelectionShapes=2
+ppSelectionText=3
+
+# values for enumeration 'PpViewType'
+ppViewSlide = 1
+ppViewSlideMaster = 2
+ppViewNotesPage = 3
+ppViewHandoutMaster = 4
+ppViewNotesMaster = 5
+ppViewOutline = 6
+ppViewSlideSorter = 7
+ppViewTitleMaster = 8
+ppViewNormal = 9
+ppViewPrintPreview = 10
+ppViewThumbnails = 11
+ppViewMasterThumbnails = 12
+
+ppViewTypeLabels={
+	# Translators: a label for a particular view or pane in Microsoft PowerPoint
+	ppViewSlide:_("Slide view"),
+	# Translators: a label for a particular view or pane in Microsoft PowerPoint
+	ppViewSlideMaster:_("Slide Master view"),
+	# Translators: a label for a particular view or pane in Microsoft PowerPoint
+	ppViewNotesPage:_("Notes page"),
+	# Translators: a label for a particular view or pane in Microsoft PowerPoint
+	ppViewHandoutMaster:_("Handout Master view"),
+	# Translators: a label for a particular view or pane in Microsoft PowerPoint
+	ppViewNotesMaster:_("Notes Master view"),
+	# Translators: a label for a particular view or pane in Microsoft PowerPoint
+	ppViewOutline:_("Outline view"),
+	# Translators: a label for a particular view or pane in Microsoft PowerPoint
+	ppViewSlideSorter:_("Slide Sorter view"),
+	# Translators: a label for a particular view or pane in Microsoft PowerPoint
+	ppViewTitleMaster:_("Title Master view"),
+	# Translators: a label for a particular view or pane in Microsoft PowerPoint
+	ppViewNormal:_("Normal view"),
+	# Translators: a label for a particular view or pane in Microsoft PowerPoint
+	ppViewPrintPreview:_("Print Preview"),
+	# Translators: a label for a particular view or pane in Microsoft PowerPoint
+	ppViewThumbnails:_("Thumbnails"),
+	# Translators: a label for a particular view or pane in Microsoft PowerPoint
+	ppViewMasterThumbnails:_("Master Thumbnails"),
+}
+
+# values for enumeration 'MsoShapeType'
+msoShapeTypeMixed = -2
+msoAutoShape = 1
+msoCallout = 2
+msoChart = 3
+msoComment = 4
+msoFreeform = 5
+msoGroup = 6
+msoEmbeddedOLEObject = 7
+msoFormControl = 8
+msoLine = 9
+msoLinkedOLEObject = 10
+msoLinkedPicture = 11
+msoOLEControlObject = 12
+msoPicture = 13
+msoPlaceholder = 14
+msoTextEffect = 15
+msoMedia = 16
+msoTextBox = 17
+msoScriptAnchor = 18
+msoTable = 19
+msoCanvas = 20
+msoDiagram = 21
+msoInk = 22
+msoInkComment = 23
+msoSmartArt = 24
+
+msoShapeTypesToNVDARoles={
+	msoChart:controlTypes.ROLE_CHART,
+	msoGroup:controlTypes.ROLE_GROUPING,
+	msoEmbeddedOLEObject:controlTypes.ROLE_EMBEDDEDOBJECT,
+	msoLine:controlTypes.ROLE_LINE,
+	msoLinkedOLEObject:controlTypes.ROLE_EMBEDDEDOBJECT,
+	msoLinkedPicture:controlTypes.ROLE_GRAPHIC,
+	msoPicture:controlTypes.ROLE_GRAPHIC,
+	msoTextBox:controlTypes.ROLE_TEXTFRAME,
+	msoTable:controlTypes.ROLE_TABLE,
+	msoCanvas:controlTypes.ROLE_CANVAS,
+	msoDiagram:controlTypes.ROLE_DIAGRAM,
+}
+
+# PpMouseActivation
+ppMouseClick=1
+
+# PpActionType
+ppActionHyperlink=7
+
+def getBulletText(ppBulletFormat):
+	t=ppBulletFormat.type
+	if t==ppBulletNumbered:
+		return "%d."%ppBulletFormat.number #(ppBulletFormat.startValue+(ppBulletFormat.number-1))
+	elif t:
+		return unichr(ppBulletFormat.character)
+
+def walkPpShapeRange(ppShapeRange):
+	for ppShape in ppShapeRange:
+		if ppShape.type==msoGroup:
+			for ppChildShape in walkPpShapeRange(ppShape.groupItems):
+				yield ppChildShape
+		else:
+			yield ppShape
+
+class PaneClassDC(Window):
+	"""Handles fetching of the Powerpoint object model."""
+
+	presentationType=Window.presType_content
+	role=controlTypes.ROLE_PANE
+	value=None
+	TextInfo=DisplayModelTextInfo
+
+	_cache_currentSlide=False
+	def _get_currentSlide(self):
+		try:
+			ppSlide=self.ppObjectModel.view.slide
+		except comtypes.COMError:
+			return None
+		self.currentSlide=SlideBase(windowHandle=self.windowHandle,documentWindow=self,ppObject=ppSlide)
+		return self.currentSlide
+
+	def _get_ppVersionMajor(self):
+		self.ppVersionMajor=int(self.ppObjectModel.application.version.split('.')[0])
+		return self.ppVersionMajor
+
+class DocumentWindow(PaneClassDC):
+	"""Represents the document window for a presentation. Bounces focus to the currently selected slide, shape or text frame."""
+
+	def _get_ppDocumentViewType(self):
+		try:
+			viewType=self.ppObjectModel.viewType
+		except comtypes.COMError:
+			return None
+		self.ppDocumentViewType=viewType
+		return self.ppDocumentViewType
+
+	def _get_ppActivePaneViewType(self):
+		try:
+			viewType=self.ppObjectModel.activePane.viewType
+		except comtypes.COMError:
+			return None
+		self.ppActivePaneViewType=viewType
+		return self.ppActivePaneViewType
+
+	def _isEqual(self,other):
+		return self.windowHandle==other.windowHandle and self.name==other.name
+
+	def _get_name(self):
+		label=ppViewTypeLabels.get(self.ppActivePaneViewType)
+		if not label: 
+			return super(PaneClassDC,self).name
+		slide=self.currentSlide
+		if slide:
+			label=" - ".join([slide.name,label])
+		return label
+
+	def _get_currentSlide(self):
+		if self.ppActivePaneViewType in (ppViewSlideSorter,ppViewThumbnails,ppViewMasterThumbnails): return None
+		return super(DocumentWindow,self).currentSlide
+
+	def _get_ppSelection(self):
+		"""Fetches and caches the current Powerpoint Selection object for the current presentation."""
+		self.ppSelection=self.ppObjectModel.selection
+		return self.ppSelection
+
+	def _get_selection(self):
+		"""Fetches an NVDAObject representing the current presentation's selected slide, shape or text frame.""" 
+		sel=self.ppSelection
+		selType=sel.type
+		#MS Powerpoint 2007 and below does not correctly indecate text selection in the notes page when in normal view
+		if selType==0 and self.ppVersionMajor<=12:
+			if self.ppActivePaneViewType==ppViewNotesPage and self.ppDocumentViewType==ppViewNormal:
+				selType=ppSelectionText
+		if selType==ppSelectionShapes: #Shape
+			#The selected shape could be within a group shape
+			if sel.hasChildShapeRange:
+				ppObj=sel.childShapeRange[1]
+			else: #a normal top level shape
+				ppObj=sel.shapeRange[1]
+			#Specifically handle shapes representing a table as they have row and column counts etc
+			if ppObj.hasTable:
+				return Table(windowHandle=self.windowHandle,documentWindow=self,ppObject=ppObj)
+			else: #Generic shape
+				return Shape(windowHandle=self.windowHandle,documentWindow=self,ppObject=ppObj)
+		elif selType==ppSelectionText: #Text frame
+			#TextRange objects in Powerpoint do not allow moving/expanding.
+			#Therefore A full TextRange object must be fetched from the original TextFrame the selection is in.
+			#MS Powerpoint 2003 also throws COMErrors when there is no TextRange.parent
+			try:
+				ppObj=sel.textRange.parent
+			except comtypes.COMError:
+				ppObj=None
+			if ppObj:
+				return TextFrame(windowHandle=self.windowHandle,documentWindow=self,ppObject=ppObj)
+			#For TextRange objects for TextFrame objects in table cells and the notes page, TextRange object's parent does not work! 
+			#For tables: Get the shape the selection is in -- should be the table.
+			try:
+				shape=sel.shapeRange[1]
+			except comtypes.COMError:
+				shape=None
+			if shape and shape.hasTable:
+				#Only way to find the selected cell in a table is to... walk through it.
+				selectedTableCell=None
+				colNum=0
+				for col in shape.table.columns:
+					colNum+=1
+					rowNum=0
+					for tableCell in col.cells:
+						rowNum+=1
+						if tableCell.selected:
+							selectedTableCell=tableCell
+							break
+					if selectedTableCell:
+						break
+				if selectedTableCell:
+					#We found the selected table cell
+					#The TextFrame we want is within the shape in this table cell.
+					#However, the shape in the table cell seems to always be rather broken -- hardly any properties work.
+					#Therefore, Explicitly set the table cell as the TextFrame object's parent, skipping the broken shape
+					ppObj=selectedTableCell.shape.textFrame
+					obj=TableCellTextFrame(windowHandle=self.windowHandle,documentWindow=self,ppObject=ppObj)
+					table=Table(windowHandle=self.windowHandle,documentWindow=self,ppObject=shape)
+					obj.parent=TableCell(windowHandle=self.windowHandle,documentWindow=self,ppObject=selectedTableCell,table=table,rowNumber=rowNum,columnNumber=colNum)
+					return obj
+			#TextRange object did not have a parent, and we're not in a table.
+			if self.ppActivePaneViewType==ppViewNotesPage and self.ppDocumentViewType==ppViewNormal:
+				#We're in the notes page in normal view
+				#The TextFrame in this case will be located in the notes page's second shape.
+				slide=sel.slideRange[1]
+				notesPage=slide.notesPage[1]
+				shape=notesPage.shapes[2]
+				ppObj=shape.textFrame
+				return NotesTextFrame(windowHandle=self.windowHandle,documentWindow=self,ppObject=ppObj)
+			if ppObj:
+				return TextFrame(windowHandle=self.windowHandle,documentWindow=self,ppObject=ppObj)
+		if selType==ppSelectionSlides:
+			try:
+				ppObj=sel.slideRange[1]
+			except comtypes.COMError:
+				#Master thumbnails sets the selected slide as view.slide but not selection.slideRange
+				try:
+					ppObj=self.ppObjectModel.view.slide
+				except comtypes.COMError:
+					ppObj=None
+			if ppObj:
+				return SlideBase(windowHandle=self.windowHandle,documentWindow=self,ppObject=ppObj)
+
+	def _get_focusRedirect(self):
+		return self.selection
+
+	def _get_firstChild(self):
+		return self.selection
+
+	def handleSelectionChange(self):
+		"""Pushes focus to the newly selected object."""
 		if getattr(self,"_isHandlingSelectionChange",False):
 			# #3394: A COM event can cause this function to run within itself.
-			# This can cause double speaking, so stop here if we're already running.
+			# This can cause double speaking, so stop here if we're already running.
 			return
 		self._isHandlingSelectionChange=True
 		try:
-			obj=self.selection
-			if not obj:
-				obj=IAccessible(windowHandle=self.windowHandle,IAccessibleObject=self.IAccessibleObject,IAccessibleChildID=self.IAccessibleChildID)
-			if obj and obj!=eventHandler.lastQueuedFocusObject:
+			obj=self.selection
+			if not obj:
+				obj=IAccessible(windowHandle=self.windowHandle,IAccessibleObject=self.IAccessibleObject,IAccessibleChildID=self.IAccessibleChildID)
+			if obj and obj!=eventHandler.lastQueuedFocusObject:
 				eventHandler.queueEvent("gainFocus",obj)
 		finally:
-			self._isHandlingSelectionChange=False
-
-	def event_gainFocus(self):
-		"""Bounces focus to the currently selected slide, shape or Text frame."""
-		obj=self.selection
-		if obj:
-			eventHandler.queueEvent("focusEntered",self)
-			eventHandler.queueEvent("gainFocus",obj)
-		else:
-			super(DocumentWindow,self).event_gainFocus()
-
-	def script_selectionChange(self,gesture):
-		gesture.send()
-		if scriptHandler.isScriptWaiting():
-			return
-		self.handleSelectionChange()
-	script_selectionChange.canPropagate=True
-
-	__gestures={k:"selectionChange" for k in (
-		"kb:tab","kb:shift+tab",
-		"kb:leftArrow","kb:rightArrow","kb:upArrow","kb:downArrow",
-		"kb:shift+leftArrow","kb:shift+rightArrow","kb:shift+upArrow","kb:shift+downArrow",
-		"kb:pageUp","kb:pageDown",
-		"kb:home","kb:control+home","kb:end","kb:control+end",
-		"kb:shift+home","kb:shift+control+home","kb:shift+end","kb:shift+control+end",
-		"kb:delete","kb:backspace",
-	)}
-
-class OutlinePane(EditableTextWithoutAutoSelectDetection,PaneClassDC):
-	TextInfo=EditableTextDisplayModelTextInfo
-	role=controlTypes.ROLE_EDITABLETEXT
-
-class PpObject(Window):
-	"""
-	The base NVDAObject for slides, shapes and text frames.
-	Accepts and holds references to the original Document window, and the current object's Powerpoint object. 
-	Also has some utility functions and scripts for managing selection changes.
-	Note No events are used to detect selection changes, its all keyboard commands for now.
-	"""
-
-	next=None
-	previous=None
-
-	def __init__(self,windowHandle=None,documentWindow=None,ppObject=None):
-		self.documentWindow=documentWindow
-		self.ppObject=ppObject
-		super(PpObject,self).__init__(windowHandle=windowHandle)
-
-	def _get_parent(self):
-		return self.documentWindow
-
-	def script_selectionChange(self,gesture):
-		return self.documentWindow.script_selectionChange(gesture)
-
-	__gestures={
-		"kb:escape":"selectionChange",
-	}
-
-class SlideBase(PpObject):
-
-	presentationType=Window.presType_content
-
-	def findOverlayClasses(self,clsList):
-		if isinstance(self.documentWindow,DocumentWindow) and self.documentWindow.ppActivePaneViewType in (ppViewSlideMaster,ppViewTitleMaster,ppViewNotesMaster,ppViewHandoutMaster,ppViewMasterThumbnails):
-			clsList.append(Master)
-		else:
-			clsList.append(Slide)
-		clsList.append(SlideBase)
-
-	def _isEqual(self,other):
-		return super(SlideBase,self)._isEqual(other) and self.name==other.name
-
-	role=controlTypes.ROLE_PANE
-
-class Slide(SlideBase):
-	"""Represents a single slide in Powerpoint."""
-
-	def _get_name(self):
-		try:
-			title=self.ppObject.shapes.title.textFrame.textRange.text
-		except comtypes.COMError:
-			title=None
-		try:
-			number=self.ppObject.slideNumber
-		except comtypes.COMError:
-			number=""
-		# Translators: the label for a slide in Microsoft PowerPoint.
-		name=_("Slide {slideNumber}").format(slideNumber=number)
-		if title:
-			name+=" (%s)"%title
-		return name
-
-	def _get_positionInfo(self):
-		slideNumber=self.ppObject.slideNumber
-		numSlides=self.ppObject.parent.slides.count
-		return {'indexInGroup':slideNumber,'similarItemsInGroup':numSlides}
-
-class Master(SlideBase):
-
-	def _get_name(self):
-		return self.ppObject.name
-
-class Shape(PpObject):
-	"""Represents a single shape (rectangle, group, picture, Text bos etc in Powerpoint."""
-
-	presentationType=Window.presType_content
-
-	def __init__(self, **kwargs):
-		super(Shape, self).__init__(**kwargs)
-		if self.role == controlTypes.ROLE_EMBEDDEDOBJECT:
-			if self.ppObject.OLEFormat.ProgID.startswith(MATHTYPE_PROGID):
-				self.role = controlTypes.ROLE_MATH
-
-	def _get__overlapInfo(self):
-		slideWidth=self.appModule._ppApplication.activePresentation.pageSetup.slideWidth
-		slideHeight=self.appModule._ppApplication.activePresentation.pageSetup.slideHeight
-		left=self.ppObject.left
-		top=self.ppObject.top
-		right=left+self.ppObject.width
-		bottom=top+self.ppObject.height
-		name=self.ppObject.name
-		slideShapeRange=self.documentWindow.currentSlide.ppObject.shapes.range()
-		otherIsBehind=True
-		infrontInfo=None
-		behindInfo=None
-		for ppShape in walkPpShapeRange(slideShapeRange):
-			otherName=ppShape.name
-			if otherName==name:
-				otherIsBehind=False
-				continue
-			otherLeft=ppShape.left
-			otherTop=ppShape.top
-			otherRight=otherLeft+ppShape.width
-			otherBottom=otherTop+ppShape.height
-			if otherLeft>=right or otherRight<=left:
-				continue
-			if otherTop>=bottom or otherBottom<=top:
-				continue
-			info={}
-			info['label']=Shape(windowHandle=self.windowHandle,documentWindow=self.documentWindow,ppObject=ppShape).name
-			info['otherIsBehind']=otherIsBehind
-			info['overlapsOtherLeftBy']=right-otherLeft if right<otherRight else 0
-			info['overlapsOtherTopBy']=bottom-otherTop if bottom<otherBottom else 0
-			info['overlapsOtherRightBy']=otherRight-left if otherLeft<left else 0
-			info['overlapsOtherBottomBy']=otherBottom-top if otherTop<top else 0
-			if otherIsBehind:
-				behindInfo=info
-			else:
-				infrontInfo=info
-				break
-		self._overlapInfo=behindInfo,infrontInfo
-		return self._overlapInfo
-
-	def _getOverlapText(self):
-		textList=[]
-		for otherInfo in self._overlapInfo:
-			if otherInfo is None:
-				continue
-			otherIsBehind=otherInfo['otherIsBehind']
-			otherLabel=otherInfo['label']
-			total=True
-			overlapsOtherLeftBy=otherInfo['overlapsOtherLeftBy']
-			if overlapsOtherLeftBy>0:
-				total=False
-				if otherIsBehind:
-					# Translators: A message when a shape is infront of another shape on a Powerpoint slide 
-					textList.append(_("covers left of {otherShape} by {distance:.3g} points").format(otherShape=otherLabel,distance=overlapsOtherLeftBy))
-				else:
-					# Translators: A message when a shape is behind  another shape on a powerpoint slide
-					textList.append(_("behind left of {otherShape} by {distance:.3g} points").format(otherShape=otherLabel,distance=overlapsOtherLeftBy))
-			overlapsOtherTopBy=otherInfo['overlapsOtherTopBy']
-			if overlapsOtherTopBy>0:
-				total=False
-				if otherIsBehind:
-					# Translators: A message when a shape is infront of another shape on a Powerpoint slide 
-					textList.append(_("covers top of {otherShape} by {distance:.3g} points").format(otherShape=otherLabel,distance=overlapsOtherTopBy))
-				else:
-					# Translators: A message when a shape is behind another shape on a powerpoint slide
-					textList.append(_("behind top of {otherShape} by {distance:.3g} points").format(otherShape=otherLabel,distance=overlapsOtherTopBy))
-			overlapsOtherRightBy=otherInfo['overlapsOtherRightBy']
-			if overlapsOtherRightBy>0:
-				total=False
-				if otherIsBehind:
-					# Translators: A message when a shape is infront of another shape on a Powerpoint slide 
-					textList.append(_("covers right of {otherShape} by {distance:.3g} points").format(otherShape=otherLabel,distance=overlapsOtherRightBy))
-				else:
-					# Translators: A message when a shape is behind another shape on a powerpoint slide
-					textList.append(_("behind right of {otherShape} by {distance:.3g} points").format(otherShape=otherLabel,distance=overlapsOtherRightBy))
-			overlapsOtherBottomBy=otherInfo['overlapsOtherBottomBy']
-			if overlapsOtherBottomBy>0:
-				total=False
-				if otherIsBehind:
-					# Translators: A message when a shape is infront of another shape on a Powerpoint slide 
-					textList.append(_("covers bottom of {otherShape} by {distance:.3g} points").format(otherShape=otherLabel,distance=overlapsOtherBottomBy))
-				else:
-					# Translators: A message when a shape is behind another shape on a powerpoint slide
-					textList.append(_("behind bottom of {otherShape} by {distance:.3g} points").format(otherShape=otherLabel,distance=overlapsOtherBottomBy))
-			if total:
-				if otherIsBehind:
-					# Translators: A message when a shape is infront of another shape on a Powerpoint slide 
-					textList.append(_("covers  {otherShape}").format(otherShape=otherLabel))
-				else:
-					# Translators: A message when a shape is behind another shape on a powerpoint slide
-					textList.append(_("behind {otherShape}").format(otherShape=otherLabel))
-		return ", ".join(textList)
-
-	def _get__edgeDistances(self):
-		slideWidth=self.appModule._ppApplication.activePresentation.pageSetup.slideWidth
-		slideHeight=self.appModule._ppApplication.activePresentation.pageSetup.slideHeight
-		leftDistance=self.ppObject.left
-		topDistance=self.ppObject.top
-		rightDistance=slideWidth-(leftDistance+self.ppObject.width)
-		bottomDistance=slideHeight-(topDistance+self.ppObject.height)
-		self._edgeDistances=(leftDistance,topDistance,rightDistance,bottomDistance)
-		return self._edgeDistances
-
-	def _getShapeLocationText(self,left=False,top=False,right=False,bottom=False):
-		leftDistance,topDistance,rightDistance,bottomDistance=self._edgeDistances
-		offSlideList=[]
-		onSlideList=[]
-		if left:
-			if leftDistance>=0:
-				# Translators: For a shape within a Powerpoint Slide, this is the distance in points from the shape's left edge to the slide's left edge 
-				onSlideList.append(_("{distance:.3g} points from left slide edge").format(distance=leftDistance))
-			else:
-				# Translators: For a shape too far  off the left  edge of a Powerpoint Slide, this is the distance in points from the shape's left edge (off the slide) to the slide's left edge (where the slide starts)
-				offSlideList.append(_("Off left slide edge by {distance:.3g} points").format(distance=0-leftDistance))
-		if top:
-			if topDistance>=0:
-				# Translators: For a shape within a Powerpoint Slide, this is the distance in points from the shape's top edge to the slide's top edge 
-				onSlideList.append(_("{distance:.3g} points from top slide edge").format(distance=topDistance))
-			else:
-				# Translators: For a shape too far  off the top   edge of a Powerpoint Slide, this is the distance in points from the shape's top edge (off the slide) to the slide's top edge (where the slide starts)
-				offSlideList.append(_("Off top slide edge by {distance:.3g} points").format(distance=0-topDistance))
-		if right:
-			if rightDistance>=0:
-				# Translators: For a shape within a Powerpoint Slide, this is the distance in points from the shape's right edge to the slide's right edge 
-				onSlideList.append(_("{distance:.3g} points from right slide edge").format(distance=rightDistance))
-			else:
-				# Translators: For a shape too far  off the right  edge of a Powerpoint Slide, this is the distance in points from the shape's right edge (off the slide) to the slide's right edge (where the slide starts)
-				offSlideList.append(_("Off right slide edge by {distance:.3g} points").format(distance=0-rightDistance))
-		if bottom:
-			if bottomDistance>=0:
-				# Translators: For a shape within a Powerpoint Slide, this is the distance in points from the shape's bottom edge to the slide's bottom edge 
-				onSlideList.append(_("{distance:.3g} points from bottom slide edge").format(distance=bottomDistance))
-			else:
-				# Translators: For a shape too far  off the bottom edge of a Powerpoint Slide, this is the distance in points from the shape's bottom edge (off the slide) to the slide's bottom edge (where the slide starts)
-				offSlideList.append(_("Off bottom slide edge by {distance:.3g} points").format(distance=0-bottomDistance))
-		return ", ".join(offSlideList+onSlideList)
-
-	def _get_locationText(self):
-		textList=[]
-		text=self._getOverlapText()
-		if text:
-			textList.append(text)
-		text=self._getShapeLocationText(True,True,True,True)
-		if text:
-			textList.append(text)
-		return ", ".join(textList)
-
-	def _clearLocationCache(self):
-		try:
-			del self._overlapInfo
-		except AttributeError:
-			pass
-		try:
-			del self._edgeDistances
-		except AttributeError:
-			pass
-
-	def script_moveHorizontal(self,gesture):
-		gesture.send()
-		if scriptHandler.isScriptWaiting():
-			return
-		self._clearLocationCache()
-		textList=[]
-		text=self._getOverlapText()
-		if text:
-			textList.append(text)
-		text=self._getShapeLocationText(left=True,right=True)
-		if text:
-			textList.append(text)
-		ui.message(", ".join(textList))
-
-	def script_moveVertical(self,gesture):
-		gesture.send()
-		if scriptHandler.isScriptWaiting():
-			return
-		self._clearLocationCache()
-		textList=[]
-		text=self._getOverlapText()
-		if text:
-			textList.append(text)
-		text=self._getShapeLocationText(top=True,bottom=True)
-		if text:
-			textList.append(text)
-		ui.message(", ".join(textList))
-
-	def _get_ppPlaceholderType(self):
-		try:
-			return self.ppObject.placeholderFormat.type
-		except comtypes.COMError:
-			return None
-
-	def _get_location(self):
-		pointLeft=self.ppObject.left
-		pointTop=self.ppObject.top
-		pointWidth=self.ppObject.width
-		pointHeight=self.ppObject.height
-		left=self.documentWindow.ppObjectModel.pointsToScreenPixelsX(pointLeft)
-		top=self.documentWindow.ppObjectModel.pointsToScreenPixelsY(pointTop)
-		right=self.documentWindow.ppObjectModel.pointsToScreenPixelsX(pointLeft+pointWidth)
-		bottom=self.documentWindow.ppObjectModel.pointsToScreenPixelsY(pointTop+pointHeight)
-		width=right-left
-		height=bottom-top
-		return (left,top,width,height)
-
-	def _get_ppShapeType(self):
-		"""Fetches and caches the type of this shape."""
-		self.ppShapeType=self.ppObject.type
-		return self.ppShapeType
-
-	def _get_name(self):
-		"""The name is calculated firstly from the object's title, otherwize if its a generic shape, then  part of its programmatic name is used."""
-		#Powerpoint 2003 shape objects do not have a title property 
-		try:
-			title=self.ppObject.title
-		except comtypes.COMError:
-			title=None
-		if title:
-			return title
-		if self.ppShapeType==msoPlaceholder:
-			label=ppPlaceholderLabels.get(self.ppPlaceholderType)
-			if label:
-				return label
-		if self.role==controlTypes.ROLE_SHAPE:
-			name=self.ppObject.name
-			return " ".join(name.split(' ')[:-1])
-
-	def _isEqual(self,other):
-		return super(Shape,self)._isEqual(other) and self.ppObject.ID==other.ppObject.ID
-
-	def _get_description(self):
-		return self.ppObject.alternativeText
-
-	def _get_role(self):
-		return msoShapeTypesToNVDARoles.get(self.ppShapeType,controlTypes.ROLE_SHAPE)
-
-	def _get_value(self):
-		if self.ppObject.hasTextFrame:
-			return self.ppObject.textFrame.textRange.text
-
-	def _get_states(self):
-		states=super(Shape,self).states
-		if self._overlapInfo[1] is not None:
-			states.add(controlTypes.STATE_OBSCURED)
-		if any(x for x in self._edgeDistances if x<0):
-			states.add(controlTypes.STATE_OFFSCREEN)
-		return states
-
-	def _get_mathMl(self):
-		try:
-			import mathType
-		except:
-			raise LookupError("MathType not installed")
-		obj = self.ppObject.OLEFormat
-		try:
-			# Don't call RunForConversion, as this seems to make focus bounce.
-			# We don't seem to need it for PowerPoint anyway.
-			return mathType.getMathMl(obj, runForConversion=False)
-		except:
-			raise LookupError("Couldn't get MathML from MathType")
-
-	__gestures={
-		"kb:leftArrow":"moveHorizontal",
-		"kb:rightArrow":"moveHorizontal",
-		"kb:upArrow":"moveVertical",
-		"kb:downArrow":"moveVertical",
-		"kb:shift+leftArrow":"moveHorizontal",
-		"kb:shift+rightArrow":"moveHorizontal",
-		"kb:shift+upArrow":"moveVertical",
-		"kb:shift+downArrow":"moveVertical",
-		"kb:enter":"selectionChange",
-		"kb:f2":"selectionChange",
-	}
-
-class TextFrameTextInfo(textInfos.offsets.OffsetsTextInfo):
-
-	def _getCaretOffset(self):
-		return self.obj.documentWindow.ppSelection.textRange.start-1
-
-	def _getSelectionOffsets(self):
-		sel=self.obj.documentWindow.ppSelection.textRange
-		start=sel.start-1
-		end=start+sel.length
-		return start,end
-
-	def _getTextRange(self,start,end):
-		# #4619: First let's "normalise" the text, i.e. get rid of the CR/LF mess
-		text=self.obj.ppObject.textRange.text
-		text=text.replace('\r\n','\n')
-		#Now string slicing will be okay
-		text=text[start:end].replace('\x0b','\n')
-		text=text.replace('\r','\n')
-		return text
-
-	def _getStoryLength(self):
-		return self.obj.ppObject.textRange.length
-
-	def _getLineOffsets(self,offset):
-		#Seems to be no direct way to find the line offsets for a given offset.
-		#Therefore walk through all the lines until one surrounds  the offset.
-		lines=self.obj.ppObject.textRange.lines()
-		length=lines.length
-		# #3403: handle case where offset is at end of the text in in a control with only one line
-		# The offset should be limited to the last offset in the text, but only if the text does not end in a line feed.
-		if length and offset>=length and self._getTextRange(length-1,length)!='\n':
-			offset=min(offset,length-1)
-		for line in lines:
-			start=line.start-1
-			end=start+line.length
-			if start<=offset<end:
-				return start,end
-		return offset,offset+1
-
-	def _getFormatFieldAndOffsets(self,offset,formatConfig,calculateOffsets=True):
-		formatField=textInfos.FormatField()
-		curRun=None
-		if calculateOffsets:
-			runs=self.obj.ppObject.textRange.runs()
-			for run in runs:
-				start=run.start-1
-				end=start+run.length
-				if start<=offset<end:
-					startOffset=start
-					endOffset=end
-					curRun=run
-					break
-		if not curRun:
-			curRun=self.obj.ppObject.textRange.characters(offset+1)
-			startOffset,endOffset=offset,self._endOffset
-		if self._startOffset==0 or offset==self._startOffset and self._getTextRange(offset-1,offset).startswith('\n'):
-			b=curRun.paragraphFormat.bullet
-			bulletText=getBulletText(b)
-			if bulletText:
-				formatField['line-prefix']=bulletText
-		font=curRun.font
-		if formatConfig['reportFontName']:
-			formatField['font-name']=font.name
-		if formatConfig['reportFontSize']:
-			formatField['font-size']=str(font.size)
-		if formatConfig['reportFontAttributes']:
-			formatField['bold']=bool(font.bold)
-			formatField['italic']=bool(font.italic)
-			formatField['underline']=bool(font.underline)
-			if font.subscript:
-				formatField['text-position']='sub'
-			elif font.superscript:
-				formatField['text-position']='super'
-		if formatConfig['reportColor']:
-			formatField['color']=colors.RGB.fromCOLORREF(font.color.rgb)
-		if formatConfig["reportLinks"] and curRun.actionSettings(ppMouseClick).action==ppActionHyperlink:
-			formatField["link"]=True
-		return formatField,(startOffset,endOffset)
-
-class Table(Shape):
-	"""Represents the table shape in Powerpoint. Provides row and column counts."""
-	def _get_ppTable(self):
-		self.ppTable=self.ppObject.table
-		return self.ppTable
-
-	def _get_columnCount(self):
-		return self.ppTable.columns.count
-
-	def _get_rowCount(self):
-		return self.ppTable.rows.count
-
-class TableCell(PpObject):
-	"""Represents a table cell in Powerpoint. Accepts a table and a row and column number as this cannot be calculated directly."""
-	name=None
-	role=controlTypes.ROLE_TABLECELL
-
-	def _isEqual(self,other):
-		return self.table==other.table and (self.columnNumber,self.rowNumber)==(other.columnNumber,other.rowNumber)
-
-	def __init__(self,windowHandle=None,documentWindow=None,ppObject=None,table=None,rowNumber=None,columnNumber=None):
-		self.parent=self.table=table
-		self.columnNumber=columnNumber
-		self.rowNumber=rowNumber
-		super(TableCell,self).__init__(windowHandle=windowHandle,documentWindow=documentWindow,ppObject=ppObject)
-
-class TextFrame(EditableTextWithoutAutoSelectDetection,PpObject):
-	"""Represents a Text frame in Powerpoint. Provides a suitable TextInfo."""
-
-	TextInfo=TextFrameTextInfo
-
-	def __init__(self,windowHandle=None,documentWindow=None,ppObject=None):
-		super(TextFrame,self).__init__(windowHandle=windowHandle,documentWindow=documentWindow,ppObject=ppObject)
-		EditableTextWithoutAutoSelectDetection.initClass(self)
-
-	def _isEqual(self,other):
-		return super(TextFrame,self)._isEqual(other) and self.ppObject.parent.ID==other.ppObject.parent.ID
-
-	name=None
-	role=controlTypes.ROLE_EDITABLETEXT
-
-	def _get_parent(self):
-		parent=self.ppObject.parent
-		if parent:
-			return Shape(windowHandle=self.windowHandle,documentWindow=self.documentWindow,ppObject=parent)
-
-	def script_caret_backspaceCharacter(self, gesture):
-		super(TextFrame, self).script_caret_backspaceCharacter(gesture)
-		# #3231: The typedCharacter event is never fired for the backspace key.
-		# Call it here so that speak typed words works as expected.
-		self.event_typedCharacter(u"\b")
-
-class TableCellTextFrame(TextFrame):
-	"""Represents a text frame inside a table cell in Powerpoint. Specifially supports the caret jumping into another cell with tab or arrows."""
-
-	def _isEqual(self,other):
-		return self.parent==other.parent
-
-	__gestures={
-		"kb:tab":"selectionChange",
-		"kb:shift+tab":"selectionChange",
-	}
-
-class NotesTextFrame(TextFrame):
-
-	def _get_parent(self):
-		return self.documentWindow
-
-class SlideShowTreeInterceptorTextInfo(NVDAObjectTextInfo):
-	"""The TextInfo for Slide Show treeInterceptors. Based on NVDAObjectTextInfo but tweeked to work with TreeInterceptors by using basicText on the treeInterceptor's rootNVDAObject."""
-
-	def _getStoryText(self):
-		return self.obj.rootNVDAObject.basicText
-
-	def _getOffsetsFromNVDAObject(self,obj):
-		if obj==self.obj.rootNVDAObject:
-			return (0,self._getStoryLength())
-		raise LookupError
-
-<<<<<<< HEAD
-	def getTextWithFields(self,formatConfig=None):
-		fields = self.obj.rootNVDAObject.basicTextFields
-		text = self.obj.rootNVDAObject.basicText
-		out = []
-		textOffset = self._startOffset
-		for fieldOffset, field in fields:
-			if fieldOffset < self._startOffset:
-				continue
-			elif fieldOffset >= self._endOffset:
-				break
-			# Output any text before the field.
-			chunk = text[textOffset:fieldOffset]
-			if chunk:
-				out.append(chunk)
-			# Output the field.
-			out.extend((
-				# Copy the field so the original isn't modified.
-				textInfos.FieldCommand("controlStart", textInfos.ControlField(field)),
-				u" ", textInfos.FieldCommand("controlEnd", None)))
-			textOffset = fieldOffset + 1
-		# Output any text after all fields in this range.
-		chunk = text[textOffset:self._endOffset]
-		if chunk:
-			out.append(chunk)
-		return out
-
-	def getMathMl(self, field):
-		try:
-			import mathType
-		except:
-			raise LookupError("MathType not installed")
-		try:
-			# Don't call RunForConversion, as this seems to make focus bounce.
-			# We don't seem to need it for PowerPoint anyway.
-			return mathType.getMathMl(field["oleFormat"], runForConversion=False)
-		except:
-			raise LookupError("Couldn't get MathML from MathType")
-
-class SlideShowTreeInterceptor(TreeInterceptor):
-=======
-class SlideShowTreeInterceptor(DocumentTreeInterceptor):
->>>>>>> 9ec9894a
-	"""A TreeInterceptor for showing Slide show content. Has no caret navigation, a CursorManager must be used on top. """
-
-	def _get_isAlive(self):
-		return winUser.isWindow(self.rootNVDAObject.windowHandle)
-
-	def __contains__(self,obj):
-		return isinstance(obj,Window) and obj.windowHandle==self.rootNVDAObject.windowHandle
-
-	hadFocusOnce=False
-
-	def event_treeInterceptor_gainFocus(self):
-		braille.handler.handleGainFocus(self)
-		self.rootNVDAObject.reportFocus()
-		if not self.hadFocusOnce:
-			self.hadFocusOnce=True
-			self.reportNewSlide()
-		else:
-			info = self.selection
-			if not info.isCollapsed:
-				speech.speakSelectionMessage(_("selected %s"), info.text)
-			else:
-				info.expand(textInfos.UNIT_LINE)
-				speech.speakTextInfo(info, reason=controlTypes.REASON_CARET, unit=textInfos.UNIT_LINE)
-
-	def event_gainFocus(self,obj,nextHandler):
-		pass
-
-	TextInfo=SlideShowTreeInterceptorTextInfo
-
-	def makeTextInfo(self,position):
-		return self.TextInfo(self,position)
-
-	def reportNewSlide(self):
-		self.makeTextInfo(textInfos.POSITION_FIRST).updateCaret()
-		sayAllHandler.readText(sayAllHandler.CURSOR_CARET)
-
-	def script_toggleNotesMode(self,gesture):
-		self.rootNVDAObject.notesMode=not self.rootNVDAObject.notesMode
-		self.rootNVDAObject.handleSlideChange()
-	# Translators: The description for a script
-	script_toggleNotesMode.__doc__=_("Toggles between reporting the speaker notes or the actual slide content. This does not change what is visible on-screen, but only what the user can read with NVDA")
-
-	def script_slideChange(self,gesture):
-		gesture.send()
-		self.rootNVDAObject.handleSlideChange()
-
-	__gestures={
-		"kb:space":"slideChange",
-		"kb:enter":"slideChange",
-		"kb:backspace":"slideChange",
-		"kb:pageUp":"slideChange",
-		"kb:pageDown":"slideChange",
-		"kb:control+shift+s":"toggleNotesMode",
-	}
-
-class ReviewableSlideshowTreeInterceptor(ReviewCursorManager,SlideShowTreeInterceptor):
-	"""A TreeInterceptor for Slide show content but with caret navigation via ReivewCursorManager."""
-	pass
-
-class SlideShowWindow(PaneClassDC):
-
-	_lastSlideChangeID=None
-
-	treeInterceptorClass=ReviewableSlideshowTreeInterceptor
-	notesMode=False #: If true then speaker notes will be exposed as this object's basicText, rather than the actual slide content.
-
-	def _get_name(self):
-		if self.currentSlide:
-			if self.notesMode:
-				# Translators: The title of the current slide (with notes) in a running Slide Show in Microsoft PowerPoint.
-				return _("Slide show notes - {slideName}").format(slideName=self.currentSlide.name)
-			else:
-				# Translators: The title of the current slide in a running Slide Show in Microsoft PowerPoint.
-				return _("Slide show - {slideName}").format(slideName=self.currentSlide.name)
-		else:
-			# Translators: The title for a Slide show in Microsoft PowerPoint that has completed.
-			return _("Slide Show - complete")
-
-	value=None
-
-	def _getShapeText(self,shape,cellShape=False):
-		if shape.hasTextFrame:
-			for p in shape.textFrame.textRange.paragraphs(): 
-				bulletText=getBulletText(p.paragraphFormat.bullet)
-				text=p.text.replace('\x0b','\n')
-				text=text.replace('\r','\n')
-				text=text.rstrip()
-				text=" ".join([t for t in (bulletText,text) if t])
-				if text and not text.isspace():
-					yield text
-			return
-		if cellShape: return
-		shapeType=shape.type
-		if shapeType==msoGroup:
-			for childShape in shape.groupItems:
-				for chunk in self._getShapeText(childShape):
-					yield chunk
-			return
-		if shape.hasTable:
-			table=shape.table
-			for row in table.rows:
-				for cell in row.cells:
-					for chunk in self._getShapeText(cell.shape,cellShape=True):
-						yield chunk
-			return
-		if shapeType==msoEmbeddedOLEObject:
-			oleFormat=shape.OLEFormat
-			if oleFormat.ProgID.startswith(MATHTYPE_PROGID):
-				yield textInfos.ControlField(role=controlTypes.ROLE_MATH,
-					oleFormat=oleFormat, _startOfNode=True)
-			return
-		label=shape.alternativeText
-		if not label:
-			try:
-				label=shape.title
-			except comtypes.COMError:
-				pass
-		if label:
-			typeName=" ".join(shape.name.split(' ')[:-1])
-			if typeName and not typeName.isspace():
-				yield "%s %s"%(typeName,label)
-			else:
-				yield label
-
-	def _get_basicText(self):
-		if not self.currentSlide:
-			return self.name
-		chunks=[]
-		ppObject=self.currentSlide.ppObject
-		if self.notesMode:
-			ppObject=ppObject.notesPage
-		# Maintain a list of fields and the offsets at which they occur.
-		# For now, these are only control fields that consume a space.
-		fields=self.basicTextFields=[]
-		# Incrementation of textLen must include line feed added by join.
-		textLen=0
-		for shape in ppObject.shapes:
-			for chunk in self._getShapeText(shape):
-				if isinstance(chunk,textInfos.ControlField):
-					fields.append((textLen,chunk))
-					chunks.append(" ")
-					textLen+=2
-				else:
-					chunks.append(chunk)
-					textLen+=len(chunk)+1
-		self.basicText="\n".join(chunks)
-		if not self.basicText:
-			if self.notesMode:
-				# Translators: The message for no notes  for a slide in a slide show
-				self.basicText=_("No notes")
-			else:
-				# Translators: The message for an empty slide in a slide show
-				self.basicText=_("Empty slide")
-		return self.basicText or _("Empty slide")
-
-	def handleSlideChange(self):
-		try:
-			del self.__dict__['currentSlide']
-		except KeyError:
-			pass
-		curSlideChangeID=self.name
-		if curSlideChangeID==self._lastSlideChangeID:
-			return
-		self._lastSlideChangeID=curSlideChangeID
-		try:
-			del self.__dict__['basicText']
-		except KeyError:
-			pass
-		self.reportFocus()
-		self.treeInterceptor.reportNewSlide()
-
-class AppModule(appModuleHandler.AppModule):
-
-	hasTriedPpAppSwitch=False
-	_ppApplicationWindow=None
-	_ppApplication=None
-	_ppEApplicationConnectionPoint=None
-
-	def isBadUIAWindow(self,hwnd):
-		# PowerPoint 2013 implements UIA support for its slides etc on an mdiClass window. However its far from complete.
-		# We must disable it in order to fall back to our own code.
-		if winUser.getClassName(hwnd) in objectModelWindowClasses:
-			return True
-		return super(AppModule,self).isBadUIAWindow(hwnd)
-
-	def _registerCOMWithFocusJuggle(self):
-		import wx
-		import gui
-		# Translators: A title for a dialog shown while Microsoft PowerPoint initializes
-		d=wx.Dialog(None,title=_("Waiting for Powerpoint..."))
-		d.Center(wx.BOTH | wx.CENTER_ON_SCREEN)
-		gui.mainFrame.prePopup()
-		d.Show()
-		self.hasTriedPpAppSwitch=True
-		#Make sure NVDA detects and reports focus on the waiting dialog
-		api.processPendingEvents()
-		comtypes.client.PumpEvents(1)
-		d.Destroy()
-		gui.mainFrame.postPopup()
-
-	def _getPpObjectModelFromWindow(self,windowHandle):
-		"""
-		Fetches the Powerpoint object model from a given window.
-		"""
-		try:
-			pDispatch=oleacc.AccessibleObjectFromWindow(windowHandle,winUser.OBJID_NATIVEOM,interface=comtypes.automation.IDispatch)
-			return comtypes.client.dynamic.Dispatch(pDispatch)
-		except: 
-			log.debugWarning("Could not get MS Powerpoint object model",exc_info=True)
-			return None
-
-	_ppApplicationFromROT=None
-
-	def _getPpObjectModelFromROT(self,useRPC=False):
-		if not self._ppApplicationFromROT:
-			try:
-				self._ppApplicationFromROT=comHelper.getActiveObject(u'powerPoint.application',dynamic=True,appModule=self if useRPC else None)
-			except:
-				log.debugWarning("Could not get active object via RPC")
-				return None
-		try:
-			pres=self._ppApplicationFromROT.activePresentation
-		except (comtypes.COMError,NameError,AttributeError):
-			log.debugWarning("No active presentation")
-			return None
-		try:
-			ppSlideShowWindow=pres.slideShowWindow
-		except (comtypes.COMError,NameError,AttributeError):
-			log.debugWarning("Could not get slideShowWindow")
-			ppSlideShowWindow=None
-		isActiveSlideShow=False
-		if ppSlideShowWindow:
-			try:
-				isActiveSlideShow=ppSlideShowWindow.active
-			except comtypes.COMError:
-				log.debugWarning("slideShowWindow.active",exc_info=True)
-		if isActiveSlideShow:
-			return ppSlideShowWindow
-		try:
-			window=pres.windows.item(1)
-		except (comtypes.COMError,NameError,AttributeError):
-			window=None
-		return window
-
-	def _fetchPpObjectModelHelper(self,windowHandle=None):
-		m=None
-		# Its only safe to get the object model from PowerPoint 2003 to 2010 windows.
-		# In PowerPoint 2013 protected mode it causes security/stability issues
-		if windowHandle and winUser.getClassName(windowHandle)=="paneClassDC":
-			m=self._getPpObjectModelFromWindow(windowHandle)
-		if not m:
-			m=self._getPpObjectModelFromROT(useRPC=True)
-		if not m:
-			m=self._getPpObjectModelFromROT()
-		return m
-
-	def fetchPpObjectModel(self,windowHandle=None):
-		m=self._fetchPpObjectModelHelper(windowHandle=windowHandle)
-		if not m and not self.hasTriedPpAppSwitch:
-			self._registerCOMWithFocusJuggle()
-			m=self._fetchPpObjectModelHelper(windowHandle=windowHandle)
-		if m:
-			if windowHandle!=self._ppApplicationWindow or not self._ppApplication:
-				self._ppApplicationWindow=windowHandle
-				self._ppApplication=m.application
-				sink=ppEApplicationSink().QueryInterface(comtypes.IUnknown)
-				self._ppEApplicationConnectionPoint=comtypes.client._events._AdviseConnection(self._ppApplication,EApplication,sink)
-		return m
-
-	def chooseNVDAObjectOverlayClasses(self,obj,clsList):
-		if obj.windowClassName in objectModelWindowClasses and isinstance(obj,IAccessible) and not isinstance(obj,PpObject) and obj.event_objectID==winUser.OBJID_CLIENT and controlTypes.STATE_FOCUSED in obj.states:
-			m=self.fetchPpObjectModel(windowHandle=obj.windowHandle)
-			if not m:
-				log.debugWarning("no object model")
-				return
-			try:
-				ppActivePaneViewType=m.activePane.viewType
-			except comtypes.COMError:
-				ppActivePaneViewType=None
-			if ppActivePaneViewType is None:
-				clsList.insert(0,SlideShowWindow)
-			elif ppActivePaneViewType==ppViewOutline:
-				clsList.insert(0,OutlinePane)
-			else:
-				clsList.insert(0,DocumentWindow)
-			obj.ppActivePaneViewType=ppActivePaneViewType
-			obj.ppObjectModel=m
+			self._isHandlingSelectionChange=False
+
+	def event_gainFocus(self):
+		"""Bounces focus to the currently selected slide, shape or Text frame."""
+		obj=self.selection
+		if obj:
+			eventHandler.queueEvent("focusEntered",self)
+			eventHandler.queueEvent("gainFocus",obj)
+		else:
+			super(DocumentWindow,self).event_gainFocus()
+
+	def script_selectionChange(self,gesture):
+		gesture.send()
+		if scriptHandler.isScriptWaiting():
+			return
+		self.handleSelectionChange()
+	script_selectionChange.canPropagate=True
+
+	__gestures={k:"selectionChange" for k in (
+		"kb:tab","kb:shift+tab",
+		"kb:leftArrow","kb:rightArrow","kb:upArrow","kb:downArrow",
+		"kb:shift+leftArrow","kb:shift+rightArrow","kb:shift+upArrow","kb:shift+downArrow",
+		"kb:pageUp","kb:pageDown",
+		"kb:home","kb:control+home","kb:end","kb:control+end",
+		"kb:shift+home","kb:shift+control+home","kb:shift+end","kb:shift+control+end",
+		"kb:delete","kb:backspace",
+	)}
+
+class OutlinePane(EditableTextWithoutAutoSelectDetection,PaneClassDC):
+	TextInfo=EditableTextDisplayModelTextInfo
+	role=controlTypes.ROLE_EDITABLETEXT
+
+class PpObject(Window):
+	"""
+	The base NVDAObject for slides, shapes and text frames.
+	Accepts and holds references to the original Document window, and the current object's Powerpoint object. 
+	Also has some utility functions and scripts for managing selection changes.
+	Note No events are used to detect selection changes, its all keyboard commands for now.
+	"""
+
+	next=None
+	previous=None
+
+	def __init__(self,windowHandle=None,documentWindow=None,ppObject=None):
+		self.documentWindow=documentWindow
+		self.ppObject=ppObject
+		super(PpObject,self).__init__(windowHandle=windowHandle)
+
+	def _get_parent(self):
+		return self.documentWindow
+
+	def script_selectionChange(self,gesture):
+		return self.documentWindow.script_selectionChange(gesture)
+
+	__gestures={
+		"kb:escape":"selectionChange",
+	}
+
+class SlideBase(PpObject):
+
+	presentationType=Window.presType_content
+
+	def findOverlayClasses(self,clsList):
+		if isinstance(self.documentWindow,DocumentWindow) and self.documentWindow.ppActivePaneViewType in (ppViewSlideMaster,ppViewTitleMaster,ppViewNotesMaster,ppViewHandoutMaster,ppViewMasterThumbnails):
+			clsList.append(Master)
+		else:
+			clsList.append(Slide)
+		clsList.append(SlideBase)
+
+	def _isEqual(self,other):
+		return super(SlideBase,self)._isEqual(other) and self.name==other.name
+
+	role=controlTypes.ROLE_PANE
+
+class Slide(SlideBase):
+	"""Represents a single slide in Powerpoint."""
+
+	def _get_name(self):
+		try:
+			title=self.ppObject.shapes.title.textFrame.textRange.text
+		except comtypes.COMError:
+			title=None
+		try:
+			number=self.ppObject.slideNumber
+		except comtypes.COMError:
+			number=""
+		# Translators: the label for a slide in Microsoft PowerPoint.
+		name=_("Slide {slideNumber}").format(slideNumber=number)
+		if title:
+			name+=" (%s)"%title
+		return name
+
+	def _get_positionInfo(self):
+		slideNumber=self.ppObject.slideNumber
+		numSlides=self.ppObject.parent.slides.count
+		return {'indexInGroup':slideNumber,'similarItemsInGroup':numSlides}
+
+class Master(SlideBase):
+
+	def _get_name(self):
+		return self.ppObject.name
+
+class Shape(PpObject):
+	"""Represents a single shape (rectangle, group, picture, Text bos etc in Powerpoint."""
+
+	presentationType=Window.presType_content
+
+	def __init__(self, **kwargs):
+		super(Shape, self).__init__(**kwargs)
+		if self.role == controlTypes.ROLE_EMBEDDEDOBJECT:
+			if self.ppObject.OLEFormat.ProgID.startswith(MATHTYPE_PROGID):
+				self.role = controlTypes.ROLE_MATH
+
+	def _get__overlapInfo(self):
+		slideWidth=self.appModule._ppApplication.activePresentation.pageSetup.slideWidth
+		slideHeight=self.appModule._ppApplication.activePresentation.pageSetup.slideHeight
+		left=self.ppObject.left
+		top=self.ppObject.top
+		right=left+self.ppObject.width
+		bottom=top+self.ppObject.height
+		name=self.ppObject.name
+		slideShapeRange=self.documentWindow.currentSlide.ppObject.shapes.range()
+		otherIsBehind=True
+		infrontInfo=None
+		behindInfo=None
+		for ppShape in walkPpShapeRange(slideShapeRange):
+			otherName=ppShape.name
+			if otherName==name:
+				otherIsBehind=False
+				continue
+			otherLeft=ppShape.left
+			otherTop=ppShape.top
+			otherRight=otherLeft+ppShape.width
+			otherBottom=otherTop+ppShape.height
+			if otherLeft>=right or otherRight<=left:
+				continue
+			if otherTop>=bottom or otherBottom<=top:
+				continue
+			info={}
+			info['label']=Shape(windowHandle=self.windowHandle,documentWindow=self.documentWindow,ppObject=ppShape).name
+			info['otherIsBehind']=otherIsBehind
+			info['overlapsOtherLeftBy']=right-otherLeft if right<otherRight else 0
+			info['overlapsOtherTopBy']=bottom-otherTop if bottom<otherBottom else 0
+			info['overlapsOtherRightBy']=otherRight-left if otherLeft<left else 0
+			info['overlapsOtherBottomBy']=otherBottom-top if otherTop<top else 0
+			if otherIsBehind:
+				behindInfo=info
+			else:
+				infrontInfo=info
+				break
+		self._overlapInfo=behindInfo,infrontInfo
+		return self._overlapInfo
+
+	def _getOverlapText(self):
+		textList=[]
+		for otherInfo in self._overlapInfo:
+			if otherInfo is None:
+				continue
+			otherIsBehind=otherInfo['otherIsBehind']
+			otherLabel=otherInfo['label']
+			total=True
+			overlapsOtherLeftBy=otherInfo['overlapsOtherLeftBy']
+			if overlapsOtherLeftBy>0:
+				total=False
+				if otherIsBehind:
+					# Translators: A message when a shape is infront of another shape on a Powerpoint slide 
+					textList.append(_("covers left of {otherShape} by {distance:.3g} points").format(otherShape=otherLabel,distance=overlapsOtherLeftBy))
+				else:
+					# Translators: A message when a shape is behind  another shape on a powerpoint slide
+					textList.append(_("behind left of {otherShape} by {distance:.3g} points").format(otherShape=otherLabel,distance=overlapsOtherLeftBy))
+			overlapsOtherTopBy=otherInfo['overlapsOtherTopBy']
+			if overlapsOtherTopBy>0:
+				total=False
+				if otherIsBehind:
+					# Translators: A message when a shape is infront of another shape on a Powerpoint slide 
+					textList.append(_("covers top of {otherShape} by {distance:.3g} points").format(otherShape=otherLabel,distance=overlapsOtherTopBy))
+				else:
+					# Translators: A message when a shape is behind another shape on a powerpoint slide
+					textList.append(_("behind top of {otherShape} by {distance:.3g} points").format(otherShape=otherLabel,distance=overlapsOtherTopBy))
+			overlapsOtherRightBy=otherInfo['overlapsOtherRightBy']
+			if overlapsOtherRightBy>0:
+				total=False
+				if otherIsBehind:
+					# Translators: A message when a shape is infront of another shape on a Powerpoint slide 
+					textList.append(_("covers right of {otherShape} by {distance:.3g} points").format(otherShape=otherLabel,distance=overlapsOtherRightBy))
+				else:
+					# Translators: A message when a shape is behind another shape on a powerpoint slide
+					textList.append(_("behind right of {otherShape} by {distance:.3g} points").format(otherShape=otherLabel,distance=overlapsOtherRightBy))
+			overlapsOtherBottomBy=otherInfo['overlapsOtherBottomBy']
+			if overlapsOtherBottomBy>0:
+				total=False
+				if otherIsBehind:
+					# Translators: A message when a shape is infront of another shape on a Powerpoint slide 
+					textList.append(_("covers bottom of {otherShape} by {distance:.3g} points").format(otherShape=otherLabel,distance=overlapsOtherBottomBy))
+				else:
+					# Translators: A message when a shape is behind another shape on a powerpoint slide
+					textList.append(_("behind bottom of {otherShape} by {distance:.3g} points").format(otherShape=otherLabel,distance=overlapsOtherBottomBy))
+			if total:
+				if otherIsBehind:
+					# Translators: A message when a shape is infront of another shape on a Powerpoint slide 
+					textList.append(_("covers  {otherShape}").format(otherShape=otherLabel))
+				else:
+					# Translators: A message when a shape is behind another shape on a powerpoint slide
+					textList.append(_("behind {otherShape}").format(otherShape=otherLabel))
+		return ", ".join(textList)
+
+	def _get__edgeDistances(self):
+		slideWidth=self.appModule._ppApplication.activePresentation.pageSetup.slideWidth
+		slideHeight=self.appModule._ppApplication.activePresentation.pageSetup.slideHeight
+		leftDistance=self.ppObject.left
+		topDistance=self.ppObject.top
+		rightDistance=slideWidth-(leftDistance+self.ppObject.width)
+		bottomDistance=slideHeight-(topDistance+self.ppObject.height)
+		self._edgeDistances=(leftDistance,topDistance,rightDistance,bottomDistance)
+		return self._edgeDistances
+
+	def _getShapeLocationText(self,left=False,top=False,right=False,bottom=False):
+		leftDistance,topDistance,rightDistance,bottomDistance=self._edgeDistances
+		offSlideList=[]
+		onSlideList=[]
+		if left:
+			if leftDistance>=0:
+				# Translators: For a shape within a Powerpoint Slide, this is the distance in points from the shape's left edge to the slide's left edge 
+				onSlideList.append(_("{distance:.3g} points from left slide edge").format(distance=leftDistance))
+			else:
+				# Translators: For a shape too far  off the left  edge of a Powerpoint Slide, this is the distance in points from the shape's left edge (off the slide) to the slide's left edge (where the slide starts)
+				offSlideList.append(_("Off left slide edge by {distance:.3g} points").format(distance=0-leftDistance))
+		if top:
+			if topDistance>=0:
+				# Translators: For a shape within a Powerpoint Slide, this is the distance in points from the shape's top edge to the slide's top edge 
+				onSlideList.append(_("{distance:.3g} points from top slide edge").format(distance=topDistance))
+			else:
+				# Translators: For a shape too far  off the top   edge of a Powerpoint Slide, this is the distance in points from the shape's top edge (off the slide) to the slide's top edge (where the slide starts)
+				offSlideList.append(_("Off top slide edge by {distance:.3g} points").format(distance=0-topDistance))
+		if right:
+			if rightDistance>=0:
+				# Translators: For a shape within a Powerpoint Slide, this is the distance in points from the shape's right edge to the slide's right edge 
+				onSlideList.append(_("{distance:.3g} points from right slide edge").format(distance=rightDistance))
+			else:
+				# Translators: For a shape too far  off the right  edge of a Powerpoint Slide, this is the distance in points from the shape's right edge (off the slide) to the slide's right edge (where the slide starts)
+				offSlideList.append(_("Off right slide edge by {distance:.3g} points").format(distance=0-rightDistance))
+		if bottom:
+			if bottomDistance>=0:
+				# Translators: For a shape within a Powerpoint Slide, this is the distance in points from the shape's bottom edge to the slide's bottom edge 
+				onSlideList.append(_("{distance:.3g} points from bottom slide edge").format(distance=bottomDistance))
+			else:
+				# Translators: For a shape too far  off the bottom edge of a Powerpoint Slide, this is the distance in points from the shape's bottom edge (off the slide) to the slide's bottom edge (where the slide starts)
+				offSlideList.append(_("Off bottom slide edge by {distance:.3g} points").format(distance=0-bottomDistance))
+		return ", ".join(offSlideList+onSlideList)
+
+	def _get_locationText(self):
+		textList=[]
+		text=self._getOverlapText()
+		if text:
+			textList.append(text)
+		text=self._getShapeLocationText(True,True,True,True)
+		if text:
+			textList.append(text)
+		return ", ".join(textList)
+
+	def _clearLocationCache(self):
+		try:
+			del self._overlapInfo
+		except AttributeError:
+			pass
+		try:
+			del self._edgeDistances
+		except AttributeError:
+			pass
+
+	def script_moveHorizontal(self,gesture):
+		gesture.send()
+		if scriptHandler.isScriptWaiting():
+			return
+		self._clearLocationCache()
+		textList=[]
+		text=self._getOverlapText()
+		if text:
+			textList.append(text)
+		text=self._getShapeLocationText(left=True,right=True)
+		if text:
+			textList.append(text)
+		ui.message(", ".join(textList))
+
+	def script_moveVertical(self,gesture):
+		gesture.send()
+		if scriptHandler.isScriptWaiting():
+			return
+		self._clearLocationCache()
+		textList=[]
+		text=self._getOverlapText()
+		if text:
+			textList.append(text)
+		text=self._getShapeLocationText(top=True,bottom=True)
+		if text:
+			textList.append(text)
+		ui.message(", ".join(textList))
+
+	def _get_ppPlaceholderType(self):
+		try:
+			return self.ppObject.placeholderFormat.type
+		except comtypes.COMError:
+			return None
+
+	def _get_location(self):
+		pointLeft=self.ppObject.left
+		pointTop=self.ppObject.top
+		pointWidth=self.ppObject.width
+		pointHeight=self.ppObject.height
+		left=self.documentWindow.ppObjectModel.pointsToScreenPixelsX(pointLeft)
+		top=self.documentWindow.ppObjectModel.pointsToScreenPixelsY(pointTop)
+		right=self.documentWindow.ppObjectModel.pointsToScreenPixelsX(pointLeft+pointWidth)
+		bottom=self.documentWindow.ppObjectModel.pointsToScreenPixelsY(pointTop+pointHeight)
+		width=right-left
+		height=bottom-top
+		return (left,top,width,height)
+
+	def _get_ppShapeType(self):
+		"""Fetches and caches the type of this shape."""
+		self.ppShapeType=self.ppObject.type
+		return self.ppShapeType
+
+	def _get_name(self):
+		"""The name is calculated firstly from the object's title, otherwize if its a generic shape, then  part of its programmatic name is used."""
+		#Powerpoint 2003 shape objects do not have a title property 
+		try:
+			title=self.ppObject.title
+		except comtypes.COMError:
+			title=None
+		if title:
+			return title
+		if self.ppShapeType==msoPlaceholder:
+			label=ppPlaceholderLabels.get(self.ppPlaceholderType)
+			if label:
+				return label
+		if self.role==controlTypes.ROLE_SHAPE:
+			name=self.ppObject.name
+			return " ".join(name.split(' ')[:-1])
+
+	def _isEqual(self,other):
+		return super(Shape,self)._isEqual(other) and self.ppObject.ID==other.ppObject.ID
+
+	def _get_description(self):
+		return self.ppObject.alternativeText
+
+	def _get_role(self):
+		return msoShapeTypesToNVDARoles.get(self.ppShapeType,controlTypes.ROLE_SHAPE)
+
+	def _get_value(self):
+		if self.ppObject.hasTextFrame:
+			return self.ppObject.textFrame.textRange.text
+
+	def _get_states(self):
+		states=super(Shape,self).states
+		if self._overlapInfo[1] is not None:
+			states.add(controlTypes.STATE_OBSCURED)
+		if any(x for x in self._edgeDistances if x<0):
+			states.add(controlTypes.STATE_OFFSCREEN)
+		return states
+
+	def _get_mathMl(self):
+		try:
+			import mathType
+		except:
+			raise LookupError("MathType not installed")
+		obj = self.ppObject.OLEFormat
+		try:
+			# Don't call RunForConversion, as this seems to make focus bounce.
+			# We don't seem to need it for PowerPoint anyway.
+			return mathType.getMathMl(obj, runForConversion=False)
+		except:
+			raise LookupError("Couldn't get MathML from MathType")
+
+	__gestures={
+		"kb:leftArrow":"moveHorizontal",
+		"kb:rightArrow":"moveHorizontal",
+		"kb:upArrow":"moveVertical",
+		"kb:downArrow":"moveVertical",
+		"kb:shift+leftArrow":"moveHorizontal",
+		"kb:shift+rightArrow":"moveHorizontal",
+		"kb:shift+upArrow":"moveVertical",
+		"kb:shift+downArrow":"moveVertical",
+		"kb:enter":"selectionChange",
+		"kb:f2":"selectionChange",
+	}
+
+class TextFrameTextInfo(textInfos.offsets.OffsetsTextInfo):
+
+	def _getCaretOffset(self):
+		return self.obj.documentWindow.ppSelection.textRange.start-1
+
+	def _getSelectionOffsets(self):
+		sel=self.obj.documentWindow.ppSelection.textRange
+		start=sel.start-1
+		end=start+sel.length
+		return start,end
+
+	def _getTextRange(self,start,end):
+		# #4619: First let's "normalise" the text, i.e. get rid of the CR/LF mess
+		text=self.obj.ppObject.textRange.text
+		text=text.replace('\r\n','\n')
+		#Now string slicing will be okay
+		text=text[start:end].replace('\x0b','\n')
+		text=text.replace('\r','\n')
+		return text
+
+	def _getStoryLength(self):
+		return self.obj.ppObject.textRange.length
+
+	def _getLineOffsets(self,offset):
+		#Seems to be no direct way to find the line offsets for a given offset.
+		#Therefore walk through all the lines until one surrounds  the offset.
+		lines=self.obj.ppObject.textRange.lines()
+		length=lines.length
+		# #3403: handle case where offset is at end of the text in in a control with only one line
+		# The offset should be limited to the last offset in the text, but only if the text does not end in a line feed.
+		if length and offset>=length and self._getTextRange(length-1,length)!='\n':
+			offset=min(offset,length-1)
+		for line in lines:
+			start=line.start-1
+			end=start+line.length
+			if start<=offset<end:
+				return start,end
+		return offset,offset+1
+
+	def _getFormatFieldAndOffsets(self,offset,formatConfig,calculateOffsets=True):
+		formatField=textInfos.FormatField()
+		curRun=None
+		if calculateOffsets:
+			runs=self.obj.ppObject.textRange.runs()
+			for run in runs:
+				start=run.start-1
+				end=start+run.length
+				if start<=offset<end:
+					startOffset=start
+					endOffset=end
+					curRun=run
+					break
+		if not curRun:
+			curRun=self.obj.ppObject.textRange.characters(offset+1)
+			startOffset,endOffset=offset,self._endOffset
+		if self._startOffset==0 or offset==self._startOffset and self._getTextRange(offset-1,offset).startswith('\n'):
+			b=curRun.paragraphFormat.bullet
+			bulletText=getBulletText(b)
+			if bulletText:
+				formatField['line-prefix']=bulletText
+		font=curRun.font
+		if formatConfig['reportFontName']:
+			formatField['font-name']=font.name
+		if formatConfig['reportFontSize']:
+			formatField['font-size']=str(font.size)
+		if formatConfig['reportFontAttributes']:
+			formatField['bold']=bool(font.bold)
+			formatField['italic']=bool(font.italic)
+			formatField['underline']=bool(font.underline)
+			if font.subscript:
+				formatField['text-position']='sub'
+			elif font.superscript:
+				formatField['text-position']='super'
+		if formatConfig['reportColor']:
+			formatField['color']=colors.RGB.fromCOLORREF(font.color.rgb)
+		if formatConfig["reportLinks"] and curRun.actionSettings(ppMouseClick).action==ppActionHyperlink:
+			formatField["link"]=True
+		return formatField,(startOffset,endOffset)
+
+class Table(Shape):
+	"""Represents the table shape in Powerpoint. Provides row and column counts."""
+	def _get_ppTable(self):
+		self.ppTable=self.ppObject.table
+		return self.ppTable
+
+	def _get_columnCount(self):
+		return self.ppTable.columns.count
+
+	def _get_rowCount(self):
+		return self.ppTable.rows.count
+
+class TableCell(PpObject):
+	"""Represents a table cell in Powerpoint. Accepts a table and a row and column number as this cannot be calculated directly."""
+	name=None
+	role=controlTypes.ROLE_TABLECELL
+
+	def _isEqual(self,other):
+		return self.table==other.table and (self.columnNumber,self.rowNumber)==(other.columnNumber,other.rowNumber)
+
+	def __init__(self,windowHandle=None,documentWindow=None,ppObject=None,table=None,rowNumber=None,columnNumber=None):
+		self.parent=self.table=table
+		self.columnNumber=columnNumber
+		self.rowNumber=rowNumber
+		super(TableCell,self).__init__(windowHandle=windowHandle,documentWindow=documentWindow,ppObject=ppObject)
+
+class TextFrame(EditableTextWithoutAutoSelectDetection,PpObject):
+	"""Represents a Text frame in Powerpoint. Provides a suitable TextInfo."""
+
+	TextInfo=TextFrameTextInfo
+
+	def __init__(self,windowHandle=None,documentWindow=None,ppObject=None):
+		super(TextFrame,self).__init__(windowHandle=windowHandle,documentWindow=documentWindow,ppObject=ppObject)
+		EditableTextWithoutAutoSelectDetection.initClass(self)
+
+	def _isEqual(self,other):
+		return super(TextFrame,self)._isEqual(other) and self.ppObject.parent.ID==other.ppObject.parent.ID
+
+	name=None
+	role=controlTypes.ROLE_EDITABLETEXT
+
+	def _get_parent(self):
+		parent=self.ppObject.parent
+		if parent:
+			return Shape(windowHandle=self.windowHandle,documentWindow=self.documentWindow,ppObject=parent)
+
+	def script_caret_backspaceCharacter(self, gesture):
+		super(TextFrame, self).script_caret_backspaceCharacter(gesture)
+		# #3231: The typedCharacter event is never fired for the backspace key.
+		# Call it here so that speak typed words works as expected.
+		self.event_typedCharacter(u"\b")
+
+class TableCellTextFrame(TextFrame):
+	"""Represents a text frame inside a table cell in Powerpoint. Specifially supports the caret jumping into another cell with tab or arrows."""
+
+	def _isEqual(self,other):
+		return self.parent==other.parent
+
+	__gestures={
+		"kb:tab":"selectionChange",
+		"kb:shift+tab":"selectionChange",
+	}
+
+class NotesTextFrame(TextFrame):
+
+	def _get_parent(self):
+		return self.documentWindow
+
+class SlideShowTreeInterceptorTextInfo(NVDAObjectTextInfo):
+	"""The TextInfo for Slide Show treeInterceptors. Based on NVDAObjectTextInfo but tweeked to work with TreeInterceptors by using basicText on the treeInterceptor's rootNVDAObject."""
+
+	def _getStoryText(self):
+		return self.obj.rootNVDAObject.basicText
+
+	def _getOffsetsFromNVDAObject(self,obj):
+		if obj==self.obj.rootNVDAObject:
+			return (0,self._getStoryLength())
+		raise LookupError
+
+	def getTextWithFields(self,formatConfig=None):
+		fields = self.obj.rootNVDAObject.basicTextFields
+		text = self.obj.rootNVDAObject.basicText
+		out = []
+		textOffset = self._startOffset
+		for fieldOffset, field in fields:
+			if fieldOffset < self._startOffset:
+				continue
+			elif fieldOffset >= self._endOffset:
+				break
+			# Output any text before the field.
+			chunk = text[textOffset:fieldOffset]
+			if chunk:
+				out.append(chunk)
+			# Output the field.
+			out.extend((
+				# Copy the field so the original isn't modified.
+				textInfos.FieldCommand("controlStart", textInfos.ControlField(field)),
+				u" ", textInfos.FieldCommand("controlEnd", None)))
+			textOffset = fieldOffset + 1
+		# Output any text after all fields in this range.
+		chunk = text[textOffset:self._endOffset]
+		if chunk:
+			out.append(chunk)
+		return out
+
+	def getMathMl(self, field):
+		try:
+			import mathType
+		except:
+			raise LookupError("MathType not installed")
+		try:
+			# Don't call RunForConversion, as this seems to make focus bounce.
+			# We don't seem to need it for PowerPoint anyway.
+			return mathType.getMathMl(field["oleFormat"], runForConversion=False)
+		except:
+			raise LookupError("Couldn't get MathML from MathType")
+
+class SlideShowTreeInterceptor(DocumentTreeInterceptor):
+	"""A TreeInterceptor for showing Slide show content. Has no caret navigation, a CursorManager must be used on top. """
+
+	def _get_isAlive(self):
+		return winUser.isWindow(self.rootNVDAObject.windowHandle)
+
+	def __contains__(self,obj):
+		return isinstance(obj,Window) and obj.windowHandle==self.rootNVDAObject.windowHandle
+
+	hadFocusOnce=False
+
+	def event_treeInterceptor_gainFocus(self):
+		braille.handler.handleGainFocus(self)
+		self.rootNVDAObject.reportFocus()
+		if not self.hadFocusOnce:
+			self.hadFocusOnce=True
+			self.reportNewSlide()
+		else:
+			info = self.selection
+			if not info.isCollapsed:
+				speech.speakSelectionMessage(_("selected %s"), info.text)
+			else:
+				info.expand(textInfos.UNIT_LINE)
+				speech.speakTextInfo(info, reason=controlTypes.REASON_CARET, unit=textInfos.UNIT_LINE)
+
+	def event_gainFocus(self,obj,nextHandler):
+		pass
+
+	TextInfo=SlideShowTreeInterceptorTextInfo
+
+	def makeTextInfo(self,position):
+		return self.TextInfo(self,position)
+
+	def reportNewSlide(self):
+		self.makeTextInfo(textInfos.POSITION_FIRST).updateCaret()
+		sayAllHandler.readText(sayAllHandler.CURSOR_CARET)
+
+	def script_toggleNotesMode(self,gesture):
+		self.rootNVDAObject.notesMode=not self.rootNVDAObject.notesMode
+		self.rootNVDAObject.handleSlideChange()
+	# Translators: The description for a script
+	script_toggleNotesMode.__doc__=_("Toggles between reporting the speaker notes or the actual slide content. This does not change what is visible on-screen, but only what the user can read with NVDA")
+
+	def script_slideChange(self,gesture):
+		gesture.send()
+		self.rootNVDAObject.handleSlideChange()
+
+	__gestures={
+		"kb:space":"slideChange",
+		"kb:enter":"slideChange",
+		"kb:backspace":"slideChange",
+		"kb:pageUp":"slideChange",
+		"kb:pageDown":"slideChange",
+		"kb:control+shift+s":"toggleNotesMode",
+	}
+
+class ReviewableSlideshowTreeInterceptor(ReviewCursorManager,SlideShowTreeInterceptor):
+	"""A TreeInterceptor for Slide show content but with caret navigation via ReivewCursorManager."""
+	pass
+
+class SlideShowWindow(PaneClassDC):
+
+	_lastSlideChangeID=None
+
+	treeInterceptorClass=ReviewableSlideshowTreeInterceptor
+	notesMode=False #: If true then speaker notes will be exposed as this object's basicText, rather than the actual slide content.
+
+	def _get_name(self):
+		if self.currentSlide:
+			if self.notesMode:
+				# Translators: The title of the current slide (with notes) in a running Slide Show in Microsoft PowerPoint.
+				return _("Slide show notes - {slideName}").format(slideName=self.currentSlide.name)
+			else:
+				# Translators: The title of the current slide in a running Slide Show in Microsoft PowerPoint.
+				return _("Slide show - {slideName}").format(slideName=self.currentSlide.name)
+		else:
+			# Translators: The title for a Slide show in Microsoft PowerPoint that has completed.
+			return _("Slide Show - complete")
+
+	value=None
+
+	def _getShapeText(self,shape,cellShape=False):
+		if shape.hasTextFrame:
+			for p in shape.textFrame.textRange.paragraphs(): 
+				bulletText=getBulletText(p.paragraphFormat.bullet)
+				text=p.text.replace('\x0b','\n')
+				text=text.replace('\r','\n')
+				text=text.rstrip()
+				text=" ".join([t for t in (bulletText,text) if t])
+				if text and not text.isspace():
+					yield text
+			return
+		if cellShape: return
+		shapeType=shape.type
+		if shapeType==msoGroup:
+			for childShape in shape.groupItems:
+				for chunk in self._getShapeText(childShape):
+					yield chunk
+			return
+		if shape.hasTable:
+			table=shape.table
+			for row in table.rows:
+				for cell in row.cells:
+					for chunk in self._getShapeText(cell.shape,cellShape=True):
+						yield chunk
+			return
+		if shapeType==msoEmbeddedOLEObject:
+			oleFormat=shape.OLEFormat
+			if oleFormat.ProgID.startswith(MATHTYPE_PROGID):
+				yield textInfos.ControlField(role=controlTypes.ROLE_MATH,
+					oleFormat=oleFormat, _startOfNode=True)
+			return
+		label=shape.alternativeText
+		if not label:
+			try:
+				label=shape.title
+			except comtypes.COMError:
+				pass
+		if label:
+			typeName=" ".join(shape.name.split(' ')[:-1])
+			if typeName and not typeName.isspace():
+				yield "%s %s"%(typeName,label)
+			else:
+				yield label
+
+	def _get_basicText(self):
+		if not self.currentSlide:
+			return self.name
+		chunks=[]
+		ppObject=self.currentSlide.ppObject
+		if self.notesMode:
+			ppObject=ppObject.notesPage
+		# Maintain a list of fields and the offsets at which they occur.
+		# For now, these are only control fields that consume a space.
+		fields=self.basicTextFields=[]
+		# Incrementation of textLen must include line feed added by join.
+		textLen=0
+		for shape in ppObject.shapes:
+			for chunk in self._getShapeText(shape):
+				if isinstance(chunk,textInfos.ControlField):
+					fields.append((textLen,chunk))
+					chunks.append(" ")
+					textLen+=2
+				else:
+					chunks.append(chunk)
+					textLen+=len(chunk)+1
+		self.basicText="\n".join(chunks)
+		if not self.basicText:
+			if self.notesMode:
+				# Translators: The message for no notes  for a slide in a slide show
+				self.basicText=_("No notes")
+			else:
+				# Translators: The message for an empty slide in a slide show
+				self.basicText=_("Empty slide")
+		return self.basicText or _("Empty slide")
+
+	def handleSlideChange(self):
+		try:
+			del self.__dict__['currentSlide']
+		except KeyError:
+			pass
+		curSlideChangeID=self.name
+		if curSlideChangeID==self._lastSlideChangeID:
+			return
+		self._lastSlideChangeID=curSlideChangeID
+		try:
+			del self.__dict__['basicText']
+		except KeyError:
+			pass
+		self.reportFocus()
+		self.treeInterceptor.reportNewSlide()
+
+class AppModule(appModuleHandler.AppModule):
+
+	hasTriedPpAppSwitch=False
+	_ppApplicationWindow=None
+	_ppApplication=None
+	_ppEApplicationConnectionPoint=None
+
+	def isBadUIAWindow(self,hwnd):
+		# PowerPoint 2013 implements UIA support for its slides etc on an mdiClass window. However its far from complete.
+		# We must disable it in order to fall back to our own code.
+		if winUser.getClassName(hwnd) in objectModelWindowClasses:
+			return True
+		return super(AppModule,self).isBadUIAWindow(hwnd)
+
+	def _registerCOMWithFocusJuggle(self):
+		import wx
+		import gui
+		# Translators: A title for a dialog shown while Microsoft PowerPoint initializes
+		d=wx.Dialog(None,title=_("Waiting for Powerpoint..."))
+		d.Center(wx.BOTH | wx.CENTER_ON_SCREEN)
+		gui.mainFrame.prePopup()
+		d.Show()
+		self.hasTriedPpAppSwitch=True
+		#Make sure NVDA detects and reports focus on the waiting dialog
+		api.processPendingEvents()
+		comtypes.client.PumpEvents(1)
+		d.Destroy()
+		gui.mainFrame.postPopup()
+
+	def _getPpObjectModelFromWindow(self,windowHandle):
+		"""
+		Fetches the Powerpoint object model from a given window.
+		"""
+		try:
+			pDispatch=oleacc.AccessibleObjectFromWindow(windowHandle,winUser.OBJID_NATIVEOM,interface=comtypes.automation.IDispatch)
+			return comtypes.client.dynamic.Dispatch(pDispatch)
+		except: 
+			log.debugWarning("Could not get MS Powerpoint object model",exc_info=True)
+			return None
+
+	_ppApplicationFromROT=None
+
+	def _getPpObjectModelFromROT(self,useRPC=False):
+		if not self._ppApplicationFromROT:
+			try:
+				self._ppApplicationFromROT=comHelper.getActiveObject(u'powerPoint.application',dynamic=True,appModule=self if useRPC else None)
+			except:
+				log.debugWarning("Could not get active object via RPC")
+				return None
+		try:
+			pres=self._ppApplicationFromROT.activePresentation
+		except (comtypes.COMError,NameError,AttributeError):
+			log.debugWarning("No active presentation")
+			return None
+		try:
+			ppSlideShowWindow=pres.slideShowWindow
+		except (comtypes.COMError,NameError,AttributeError):
+			log.debugWarning("Could not get slideShowWindow")
+			ppSlideShowWindow=None
+		isActiveSlideShow=False
+		if ppSlideShowWindow:
+			try:
+				isActiveSlideShow=ppSlideShowWindow.active
+			except comtypes.COMError:
+				log.debugWarning("slideShowWindow.active",exc_info=True)
+		if isActiveSlideShow:
+			return ppSlideShowWindow
+		try:
+			window=pres.windows.item(1)
+		except (comtypes.COMError,NameError,AttributeError):
+			window=None
+		return window
+
+	def _fetchPpObjectModelHelper(self,windowHandle=None):
+		m=None
+		# Its only safe to get the object model from PowerPoint 2003 to 2010 windows.
+		# In PowerPoint 2013 protected mode it causes security/stability issues
+		if windowHandle and winUser.getClassName(windowHandle)=="paneClassDC":
+			m=self._getPpObjectModelFromWindow(windowHandle)
+		if not m:
+			m=self._getPpObjectModelFromROT(useRPC=True)
+		if not m:
+			m=self._getPpObjectModelFromROT()
+		return m
+
+	def fetchPpObjectModel(self,windowHandle=None):
+		m=self._fetchPpObjectModelHelper(windowHandle=windowHandle)
+		if not m and not self.hasTriedPpAppSwitch:
+			self._registerCOMWithFocusJuggle()
+			m=self._fetchPpObjectModelHelper(windowHandle=windowHandle)
+		if m:
+			if windowHandle!=self._ppApplicationWindow or not self._ppApplication:
+				self._ppApplicationWindow=windowHandle
+				self._ppApplication=m.application
+				sink=ppEApplicationSink().QueryInterface(comtypes.IUnknown)
+				self._ppEApplicationConnectionPoint=comtypes.client._events._AdviseConnection(self._ppApplication,EApplication,sink)
+		return m
+
+	def chooseNVDAObjectOverlayClasses(self,obj,clsList):
+		if obj.windowClassName in objectModelWindowClasses and isinstance(obj,IAccessible) and not isinstance(obj,PpObject) and obj.event_objectID==winUser.OBJID_CLIENT and controlTypes.STATE_FOCUSED in obj.states:
+			m=self.fetchPpObjectModel(windowHandle=obj.windowHandle)
+			if not m:
+				log.debugWarning("no object model")
+				return
+			try:
+				ppActivePaneViewType=m.activePane.viewType
+			except comtypes.COMError:
+				ppActivePaneViewType=None
+			if ppActivePaneViewType is None:
+				clsList.insert(0,SlideShowWindow)
+			elif ppActivePaneViewType==ppViewOutline:
+				clsList.insert(0,OutlinePane)
+			else:
+				clsList.insert(0,DocumentWindow)
+			obj.ppActivePaneViewType=ppActivePaneViewType
+			obj.ppObjectModel=m