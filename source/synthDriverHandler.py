--- conflicted
+++ resolved
@@ -1,533 +1,517 @@
-# -*- coding: UTF-8 -*-
-#synthDriverHandler.py
-#A part of NonVisual Desktop Access (NVDA)
-#This file is covered by the GNU General Public License.
-#See the file COPYING for more details.
-#Copyright (C) 2006-2019 NV Access Limited, Peter Vágner, Aleksey Sadovoy, Joseph Lee, Arnold Loubriat, Leonard de Ruijter
-
-import os
-import pkgutil
-import importlib
-import config
-import baseObject
-import winVersion
-import globalVars
-from logHandler import log
-from  synthSettingsRing import SynthSettingsRing
-import languageHandler
-import speechDictHandler
-import extensionPoints
-import synthDrivers
-import driverHandler
-import warnings
-from driverHandler import StringParameterInfo # Backwards compatibility
-
-_curSynth=None
-_audioOutputDevice=None
-
-def initialize():
-	config.addConfigDirsToPythonPackagePath(synthDrivers)
-	config.post_configProfileSwitch.register(handlePostConfigProfileSwitch)
-
-def changeVoice(synth, voice):
-	# This function can be called with no voice if the synth doesn't support the voice setting (only has one voice).
-	if voice:
-		synth.voice = voice
-	c=config.conf["speech"][synth.name]
-	#start or update the synthSettingsRing
-	if globalVars.settingsRing: globalVars.settingsRing.updateSupportedSettings(synth)
-	else:  globalVars.settingsRing = SynthSettingsRing(synth)
-	speechDictHandler.loadVoiceDict(synth)
-
-def _getSynthDriver(name):
-	return importlib.import_module("synthDrivers.%s" % name, package="synthDrivers").SynthDriver
-
-def getSynthList():
-	synthList=[]
-	# The synth that should be placed at the end of the list.
-	lastSynth = None
-	for loader, name, isPkg in pkgutil.iter_modules(synthDrivers.__path__):
-		if name.startswith('_'):
-			continue
-		try:
-			synth=_getSynthDriver(name)
-		except:
-			log.error("Error while importing SynthDriver %s"%name,exc_info=True)
-			continue
-		try:
-			if synth.check():
-				if synth.name == "silence":
-					lastSynth = (synth.name,synth.description)
-				else:
-					synthList.append((synth.name,synth.description))
-			else:
-				log.debugWarning("Synthesizer '%s' doesn't pass the check, excluding from list"%name)
-		except:
-			log.error("",exc_info=True)
-	synthList.sort(key=lambda s : s[1].lower())
-	if lastSynth:
-		synthList.append(lastSynth)
-	return synthList
-
-def getSynth():
-	return _curSynth
-
-def getSynthInstance(name):
-	newSynth = _getSynthDriver(name)()
-	newSynth.initSettings()
-	return newSynth
-
-# The synthDrivers that should be used by default.
-# The first that successfully initializes will be used when config is set to auto (I.e. new installs of NVDA).
-defaultSynthPriorityList=['espeak','silence']
-if winVersion.winVersion.major>=10:
-	# Default to OneCore on Windows 10 and above
-	defaultSynthPriorityList.insert(0,'oneCore')
-
-def setSynth(name,isFallback=False):
-	global _curSynth,_audioOutputDevice
-	if name is None: 
-		_curSynth.terminate()
-		_curSynth=None
-		return True
-	if name=='auto':
-		name=defaultSynthPriorityList[0]
-	if _curSynth:
-		_curSynth.cancel()
-		_curSynth.terminate()
-		prevSynthName = _curSynth.name
-		_curSynth = None
-	else:
-		prevSynthName = None
-	try:
-		_curSynth=getSynthInstance(name)
-		_audioOutputDevice=config.conf["speech"]["outputDevice"]
-		if not isFallback:
-			config.conf["speech"]["synth"]=name
-		log.info("Loaded synthDriver %s"%name)
-		return True
-	except:
-		log.error("setSynth", exc_info=True)
-		# As there was an error loading this synth:
-		if prevSynthName:
-			# There was a previous synthesizer, so switch back to that one. 
-			setSynth(prevSynthName,isFallback=True)
-		else:
-			# There was no previous synth, so fallback to the next available default synthesizer that has not been tried yet.
-			try:
-				nextIndex=defaultSynthPriorityList.index(name)+1
-			except ValueError:
-				nextIndex=0
-			if nextIndex<len(defaultSynthPriorityList):
-				newName=defaultSynthPriorityList[nextIndex]
-				setSynth(newName,isFallback=True)
-		return False
-
-def handlePostConfigProfileSwitch(resetSpeechIfNeeded=True):
-	"""
-	Switches synthesizers and or applies new voice settings to the synth due to a config profile switch.
-	@var resetSpeechIfNeeded: if true and a new synth will be loaded, speech queues are fully reset first. This is what happens by default. 
-	However, Speech itself may call this with false internally if this is a config profile switch within a currently processing speech sequence. 
-	@type resetSpeechIfNeeded: bool
-	"""
-	conf = config.conf["speech"]
-	if conf["synth"] != _curSynth.name or conf["outputDevice"] != _audioOutputDevice:
-		if resetSpeechIfNeeded:
-			# Reset the speech queues as we are now going to be using a new synthesizer with entirely separate state.
-			import speech
-			speech.cancelSpeech()
-		setSynth(conf["synth"])
-		return
-	_curSynth.loadSettings(onlyChanged=True)
-
-class SynthSetting(driverHandler.DriverSetting):
-	"""@Deprecated: use L{driverHandler.DriverSetting} instead.
-	"""
-
-	def __init__(self,name,displayNameWithAccelerator,availableInSynthSettingsRing=True,displayName=None):
-		warnings.warn("synthDriverHandler.SynthSetting is deprecated. Use driverHandler.DriverSetting instead",
-			DeprecationWarning, stacklevel=3)
-		super(SynthSetting,self).__init__(name,displayNameWithAccelerator,availableInSettingsRing=availableInSynthSettingsRing,displayName=displayName)
-		self.name = name
-
-class NumericSynthSetting(driverHandler.NumericDriverSetting):
-	"""@Deprecated: use L{driverHandler.NumericDriverSetting} instead.
-	"""
-
-	def __init__(self,name,displayNameWithAccelerator,availableInSynthSettingsRing=True,minStep=1,normalStep=5,largeStep=10,displayName=None):
-		warnings.warn("synthDriverHandler.NumericSynthSetting is deprecated. Use driverHandler.NumericDriverSetting instead",
-			DeprecationWarning, stacklevel=3)
-		super(NumericSynthSetting,self).__init__(name,displayNameWithAccelerator,availableInSettingsRing=availableInSynthSettingsRing,minStep=minStep,normalStep=normalStep,largeStep=largeStep,displayName=displayName)
-		self.name = name
-
-class BooleanSynthSetting(driverHandler.BooleanDriverSetting):
-	"""@Deprecated: use L{driverHandler.BooleanDriverSetting} instead.
-	"""
-
-	def __init__(self, name, displayNameWithAccelerator, availableInSynthSettingsRing=False,
-		displayName=None, defaultVal=False):
-		warnings.warn("synthDriverHandler.BooleanSynthSetting is deprecated. Use driverHandler.BooleanDriverSetting instead",
-			DeprecationWarning, stacklevel=3)
-		super(BooleanSynthSetting, self).__init__(name,displayNameWithAccelerator,availableInSettingsRing=availableInSynthSettingsRing,displayName=displayName,defaultVal=defaultVal)
-		self.name = name
-
-class SynthDriver(driverHandler.Driver):
-	"""Abstract base synthesizer driver.
-	Each synthesizer driver should be a separate Python module in the root synthDrivers directory containing a SynthDriver class which inherits from this base class.
-	
-	At a minimum, synth drivers must set L{name} and L{description} and override the L{check} method.
-	The methods L{speak}, L{cancel} and L{pause} should be overridden as appropriate.
-<<<<<<< HEAD
-	L{supportedSettings} should be set as appropriate for the settings supported by the synthesiser.
-	There are factory functions to create L{SynthSetting} instances for common settings; e.g. L{VoiceSetting} and L{RateSetting}.
-	Each setting is retrieved and set using attributes named after the setting;
-	e.g. the L{voice} attribute is used for the L{voice} setting.
-	These will usually be properties.
-	L{supportedCommands} should specify what synth commands the synthesizer supports.
-	At a minimum, L{speech.IndexCommand} must be supported.
-	L{PitchCommand} must also be supported if you want capital pitch change to work;
-	support for the pitch setting is not sufficient.
-	L{supportedNotifications} should specify what notifications the synthesizer provides.
-	Currently, the available notifications are L{synthIndexReached} and L{synthDoneSpeaking}.
-	Both of these must be supported.
-	@ivar supportedSettings: The settings supported by the synthesiser.
-	@type supportedSettings: list or tuple of L{SynthSetting}
-=======
-	There are factory functions to create L{driverHandler.DriverSetting} instances for common settings; e.g. L{VoiceSetting} and L{RateSetting}.
-	The L{lastIndex} attribute should also be provided.
->>>>>>> ed8c52f0
-	@ivar voice: Unique string identifying the current voice.
-	@type voice: str
-	@ivar availableVoices: The available voices.
-	@type availableVoices: OrderedDict of L{VoiceInfo} keyed by VoiceInfo's ID
-	@ivar pitch: The current pitch; ranges between 0 and 100.
-	@type pitch: int
-	@ivar rate: The current rate; ranges between 0 and 100.
-	@type rate: int
-	@ivar volume: The current volume; ranges between 0 and 100.
-	@type volume: int
-	@ivar variant: The current variant of the voice.
-	@type variant: str
-	@ivar availableVariants: The available variants of the voice.
-	@type availableVariants: OrderedDict of [L{VoiceInfo} keyed by VoiceInfo's ID
-	@ivar inflection: The current inflection; ranges between 0 and 100.
-	@type inflection: int
-	"""
-
-<<<<<<< HEAD
-	#: The name of the synth; must be the original module file name.
-	#: @type: str
-	name = ""
-	#: A description of the synth.
-	#: @type: str
-	description = ""
-	#: The speech commands supported by the synth.
-	#: @type: set of L{speech.SynthCommand} subclasses.
-	supportedCommands = frozenset()
-	#: The notifications provided by the synth.
-	#: @type: set of L{extensionPoints.Action} instances
-	supportedNotifications = frozenset()
-=======
-	_configSection = "speech"
->>>>>>> ed8c52f0
-
-	@classmethod
-	def LanguageSetting(cls):
-		"""Factory function for creating a language setting."""
-		# Translators: Label for a setting in voice settings dialog.
-		return driverHandler.DriverSetting("language",_("&Language"),availableInSettingsRing=True,
-		# Translators: Label for a setting in synth settings ring.
-		displayName=pgettext('synth setting','Language'))
-
-	@classmethod
-	def VoiceSetting(cls):
-		"""Factory function for creating voice setting."""
-		# Translators: Label for a setting in voice settings dialog.
-		return driverHandler.DriverSetting("voice",_("&Voice"),availableInSettingsRing=True,
-		# Translators: Label for a setting in synth settings ring.
-		displayName=pgettext('synth setting','Voice'))
-	@classmethod
-	def VariantSetting(cls):
-		"""Factory function for creating variant setting."""
-		# Translators: Label for a setting in voice settings dialog.
-		return driverHandler.DriverSetting("variant",_("V&ariant"),availableInSettingsRing=True,
-		# Translators: Label for a setting in synth settings ring.
-		displayName=pgettext('synth setting','Variant'))
-
-	@classmethod
-	def RateSetting(cls,minStep=1):
-		"""Factory function for creating rate setting."""
-		# Translators: Label for a setting in voice settings dialog.
-		return driverHandler.NumericDriverSetting("rate",_("&Rate"),minStep=minStep,availableInSettingsRing=True,
-		# Translators: Label for a setting in synth settings ring.
-		displayName=pgettext('synth setting','Rate'))
-	@classmethod
-	def RateBoostSetting(cls):
-		"""Factory function for creating rate boost setting."""
-		# Translators: This is the name of the rate boost voice toggle
-		# which further increases the speaking rate when enabled.
-		return driverHandler.BooleanDriverSetting("rateBoost",_("Rate boos&t"),
-		# Translators: Label for a setting in synth settings ring.
-		displayName=pgettext('synth setting','Rate boost'),
-		availableInSettingsRing=True)
-	@classmethod
-	def VolumeSetting(cls,minStep=1):
-		"""Factory function for creating volume setting."""
-		# Translators: Label for a setting in voice settings dialog.
-		return driverHandler.NumericDriverSetting("volume",_("V&olume"),minStep=minStep,normalStep=5,availableInSettingsRing=True,
-
-		# Translators: Label for a setting in synth settings ring.
-		displayName=pgettext('synth setting','Volume'))
-	@classmethod
-	def PitchSetting(cls,minStep=1):
-		"""Factory function for creating pitch setting."""
-		# Translators: Label for a setting in voice settings dialog.
-		return driverHandler.NumericDriverSetting("pitch",_("&Pitch"),minStep=minStep,availableInSettingsRing=True,
-		# Translators: Label for a setting in synth settings ring.
-		displayName=pgettext('synth setting','Pitch'))
-
-	@classmethod
-	def InflectionSetting(cls,minStep=1):
-		"""Factory function for creating inflection setting."""
-		# Translators: Label for a setting in voice settings dialog.
-		return driverHandler.NumericDriverSetting("inflection",_("&Inflection"),minStep=minStep,availableInSettingsRing=True,
-		# Translators: Label for a setting in synth settings ring.
-		displayName=pgettext('synth setting','Inflection'))
-
-	def speak(self,speechSequence):
-		"""
-		Speaks the given sequence of text and speech commands.
-		This base implementation will fallback to making use of the old speakText and speakCharacter methods. But new synths should override this method to support its full functionality.
-		@param speechSequence: a list of text strings and SynthCommand objects (such as index and parameter changes).
-		@type speechSequence: list of string and L{SynthCommand}
-		"""
-		import speech
-		lastIndex=None
-		text=""
-		origSpeakFunc=self.speakText
-		speechSequence=iter(speechSequence)
-		while True:
-			item = next(speechSequence,None)
-			if text and (item is None or isinstance(item,(speech.IndexCommand,speech.CharacterModeCommand))):
-				# Either we're about to handle a command or this is the end of the sequence.
-				# Speak the text since the last command we handled.
-				origSpeakFunc(text,index=lastIndex)
-				text=""
-				lastIndex=None
-			if item is None:
-				# No more items.
-				break
-			if isinstance(item,basestring):
-				# Merge the text between commands into a single chunk.
-				text+=item
-			elif isinstance(item,speech.IndexCommand):
-				lastIndex=item.index
-			elif isinstance(item,speech.CharacterModeCommand):
-				origSpeakFunc=self.speakCharacter if item.state else self.speakText
-			elif isinstance(item,speech.SynthCommand):
-				log.debugWarning("Unknown synth command: %s"%item)
-			else:
-				log.error("Unknown item in speech sequence: %s"%item)
-
-	def speakText(self, text, index=None):
-		"""Speak some text.
-		This method is deprecated. Instead implement speak.
-		@param text: The chunk of text to speak.
-		@type text: str
-		@param index: An index (bookmark) to associate with this chunk of text, C{None} if no index.
-		@type index: int
-		@note: If C{index} is provided, the C{lastIndex} property should return this index when the synth is speaking this chunk of text.
-		"""
-		raise NotImplementedError
-
-	def speakCharacter(self, character, index=None):
-		"""Speak some character.
-		This method is deprecated. Instead implement speak.
-		@param character: The character to speak.
-		@type character: str
-		@param index: An index (bookmark) to associate with this chunk of speech, C{None} if no index.
-		@type index: int
-		@note: If C{index} is provided, the C{lastIndex} property should return this index when the synth is speaking this chunk of text.
-		"""
-		self.speakText(character,index)
-
-	def cancel(self):
-		"""Silence speech immediately.
-		"""
-
-	def _get_language(self):
-		return self.availableVoices[self.voice].language
-
-	def _set_language(self,language):
-		raise NotImplementedError
-
-	def _get_availableLanguages(self):
-		raise NotImplementedError
-
-	def _get_voice(self):
-		raise NotImplementedError
-
-	def _set_voice(self, value):
-		pass
-
-	def _getAvailableVoices(self):
-		"""fetches an ordered dictionary of voices that the synth supports.
-		@returns: an OrderedDict of L{VoiceInfo} instances representing the available voices, keyed by ID
-		@rtype: OrderedDict
-		"""
-		raise NotImplementedError
-
-	def _get_availableVoices(self):
-		if not hasattr(self,'_availableVoices'):
-			self._availableVoices=self._getAvailableVoices()
-		return self._availableVoices
-
-	def _get_rate(self):
-		return 0
-
-	def _set_rate(self, value):
-		pass
-
-	def _get_pitch(self):
-		return 0
-
-	def _set_pitch(self, value):
-		pass
-
-	def _get_volume(self):
-		return 0
-
-	def _set_volume(self, value):
-		pass
-
-	def _get_variant(self):
-		raise NotImplementedError
-
-	def _set_variant(self, value):
-		pass
-
-	def _getAvailableVariants(self):
-		"""fetches an ordered dictionary of variants that the synth supports, keyed by ID
-		@returns: an ordered dictionary of L{VoiceInfo} instances representing the available variants
-		@rtype: OrderedDict
-		"""
-		raise NotImplementedError
-
-	def _get_availableVariants(self):
-		if not hasattr(self,'_availableVariants'):
-			self._availableVariants=self._getAvailableVariants()
-		return self._availableVariants
-
-	def _get_inflection(self):
-		return 0
-
-	def _set_inflection(self, value):
-		pass
-
-	def pause(self, switch):
-		"""Pause or resume speech output.
-		@param switch: C{True} to pause, C{False} to resume (unpause).
-		@type switch: bool
-		"""
-		pass
-
-	def initSettings(self):
-		firstLoad = not config.conf[self._configSection].isSet(self.name)
-		if firstLoad:
-			# Create the new section.
-			config.conf[self._configSection][self.name] = {}
-		# Make sure the config spec is up to date, so the config validator does its work.
-		config.conf[self._configSection][self.name].spec.update(self.getConfigSpec())
-		# Make sure the instance has attributes for every setting
-		for setting in self.supportedSettings:
-			if not hasattr(self, setting.id):
-				setattr(self, setting.id, setting.defaultVal)
-		if firstLoad:
-			if self.isSupported("voice"):
-				voice=self.voice
-			else:
-				voice=None
-			# We need to call changeVoice here so that required initialisation can be performed.
-			changeVoice(self,voice)
-			self.saveSettings() #save defaults
-		else:
-			self.loadSettings()
-
-	def loadSettings(self, onlyChanged=False):
-		# Method override due to specific logic needed when changing a voice.
-		c=config.conf[self._configSection][self.name]
-		if self.isSupported("voice"):
-			voice=c.get("voice",None)
-			if not onlyChanged or self.voice!=voice:
-				try:
-					changeVoice(self,voice)
-				except:
-					log.warning("Invalid voice: %s" % voice)
-					# Update the configuration with the correct voice.
-					c["voice"]=self.voice
-					# We need to call changeVoice here so that required initialisation can be performed.
-					changeVoice(self,self.voice)
-		elif not onlyChanged:
-			changeVoice(self,None)
-		for s in self.supportedSettings:
-			if s.id == "voice" or c[s.id] is None:
-				continue
-			val=c[s.id]
-			if onlyChanged and getattr(self,s.id)==val:
-				continue
-			setattr(self,s.id, val)
-		log.debug(
-			(
-				"Loaded changed settings for SynthDriver {}"
-				if onlyChanged else
-				"Loaded settings for SynthDriver {}"
-			).format(self.name))
-
-	def _get_initialSettingsRingSetting (self):
-		if not self.isSupported("rate") and len(self.supportedSettings)>0:
-			#Choose first as an initial one
-			for i,s in enumerate(self.supportedSettings): 
-				if s.availableInSettingsRing: return i
-			return None
-		for i,s in enumerate(self.supportedSettings):
-			if s.id == "rate": return i
-		return None
-
-class VoiceInfo(driverHandler.StringParameterInfo):
-	"""Provides information about a single synthesizer voice.
-	"""
-
-	def __init__(self, id, displayName, language=None):
-		"""
-		@param language: The ID of the language this voice speaks,
-			C{None} if not known or the synth implements language separate from voices.
-		@type language: str
-		"""
-		self.language=language
-		super(VoiceInfo,self).__init__(id, displayName)
-
-class LanguageInfo(driverHandler.StringParameterInfo):
-	"""Holds information for a particular language"""
-
-	def __init__(self, id):
-		"""Given a language ID (locale name) the description is automatically calculated."""
-<<<<<<< HEAD
-		name=languageHandler.getLanguageDescription(ID)
-		super(LanguageInfo,self).__init__(ID,name)
-
-#: Notifies when a synthesizer reaches an index during speech.
-#: Handlers are called with these keyword arguments:
-#: synth: The L{SynthDriver} which reached the index.
-#: index: The number of the index which has just been reached.
-synthIndexReached = extensionPoints.Action()
-#: Notifies when a synthesizer finishes speaking.
-#: Handlers are called with one keyword argument:
-#: synth: The L{SynthDriver} which reached the index.
-synthDoneSpeaking = extensionPoints.Action()
-
-=======
-		displayName = languageHandler.getLanguageDescription(id)
-		super(LanguageInfo,self).__init__(ID, displayName)
-
-
->>>>>>> ed8c52f0
+# -*- coding: UTF-8 -*-
+#synthDriverHandler.py
+#A part of NonVisual Desktop Access (NVDA)
+#This file is covered by the GNU General Public License.
+#See the file COPYING for more details.
+#Copyright (C) 2006-2019 NV Access Limited, Peter Vágner, Aleksey Sadovoy, Joseph Lee, Arnold Loubriat, Leonard de Ruijter
+
+import os
+import pkgutil
+import importlib
+import config
+import baseObject
+import winVersion
+import globalVars
+from logHandler import log
+from  synthSettingsRing import SynthSettingsRing
+import languageHandler
+import speechDictHandler
+import extensionPoints
+import synthDrivers
+import driverHandler
+import warnings
+from driverHandler import StringParameterInfo # Backwards compatibility
+
+_curSynth=None
+_audioOutputDevice=None
+
+def initialize():
+	config.addConfigDirsToPythonPackagePath(synthDrivers)
+	config.post_configProfileSwitch.register(handlePostConfigProfileSwitch)
+
+def changeVoice(synth, voice):
+	# This function can be called with no voice if the synth doesn't support the voice setting (only has one voice).
+	if voice:
+		synth.voice = voice
+	c=config.conf["speech"][synth.name]
+	#start or update the synthSettingsRing
+	if globalVars.settingsRing: globalVars.settingsRing.updateSupportedSettings(synth)
+	else:  globalVars.settingsRing = SynthSettingsRing(synth)
+	speechDictHandler.loadVoiceDict(synth)
+
+def _getSynthDriver(name):
+	return importlib.import_module("synthDrivers.%s" % name, package="synthDrivers").SynthDriver
+
+def getSynthList():
+	synthList=[]
+	# The synth that should be placed at the end of the list.
+	lastSynth = None
+	for loader, name, isPkg in pkgutil.iter_modules(synthDrivers.__path__):
+		if name.startswith('_'):
+			continue
+		try:
+			synth=_getSynthDriver(name)
+		except:
+			log.error("Error while importing SynthDriver %s"%name,exc_info=True)
+			continue
+		try:
+			if synth.check():
+				if synth.name == "silence":
+					lastSynth = (synth.name,synth.description)
+				else:
+					synthList.append((synth.name,synth.description))
+			else:
+				log.debugWarning("Synthesizer '%s' doesn't pass the check, excluding from list"%name)
+		except:
+			log.error("",exc_info=True)
+	synthList.sort(key=lambda s : s[1].lower())
+	if lastSynth:
+		synthList.append(lastSynth)
+	return synthList
+
+def getSynth():
+	return _curSynth
+
+def getSynthInstance(name):
+	newSynth = _getSynthDriver(name)()
+	newSynth.initSettings()
+	return newSynth
+
+# The synthDrivers that should be used by default.
+# The first that successfully initializes will be used when config is set to auto (I.e. new installs of NVDA).
+defaultSynthPriorityList=['espeak','silence']
+if winVersion.winVersion.major>=10:
+	# Default to OneCore on Windows 10 and above
+	defaultSynthPriorityList.insert(0,'oneCore')
+
+def setSynth(name,isFallback=False):
+	global _curSynth,_audioOutputDevice
+	if name is None: 
+		_curSynth.terminate()
+		_curSynth=None
+		return True
+	if name=='auto':
+		name=defaultSynthPriorityList[0]
+	if _curSynth:
+		_curSynth.cancel()
+		_curSynth.terminate()
+		prevSynthName = _curSynth.name
+		_curSynth = None
+	else:
+		prevSynthName = None
+	try:
+		_curSynth=getSynthInstance(name)
+		_audioOutputDevice=config.conf["speech"]["outputDevice"]
+		if not isFallback:
+			config.conf["speech"]["synth"]=name
+		log.info("Loaded synthDriver %s"%name)
+		return True
+	except:
+		log.error("setSynth", exc_info=True)
+		# As there was an error loading this synth:
+		if prevSynthName:
+			# There was a previous synthesizer, so switch back to that one. 
+			setSynth(prevSynthName,isFallback=True)
+		else:
+			# There was no previous synth, so fallback to the next available default synthesizer that has not been tried yet.
+			try:
+				nextIndex=defaultSynthPriorityList.index(name)+1
+			except ValueError:
+				nextIndex=0
+			if nextIndex<len(defaultSynthPriorityList):
+				newName=defaultSynthPriorityList[nextIndex]
+				setSynth(newName,isFallback=True)
+		return False
+
+def handlePostConfigProfileSwitch(resetSpeechIfNeeded=True):
+	"""
+	Switches synthesizers and or applies new voice settings to the synth due to a config profile switch.
+	@var resetSpeechIfNeeded: if true and a new synth will be loaded, speech queues are fully reset first. This is what happens by default. 
+	However, Speech itself may call this with false internally if this is a config profile switch within a currently processing speech sequence. 
+	@type resetSpeechIfNeeded: bool
+	"""
+	conf = config.conf["speech"]
+	if conf["synth"] != _curSynth.name or conf["outputDevice"] != _audioOutputDevice:
+		if resetSpeechIfNeeded:
+			# Reset the speech queues as we are now going to be using a new synthesizer with entirely separate state.
+			import speech
+			speech.cancelSpeech()
+		setSynth(conf["synth"])
+		return
+	_curSynth.loadSettings(onlyChanged=True)
+
+class SynthSetting(driverHandler.DriverSetting):
+	"""@Deprecated: use L{driverHandler.DriverSetting} instead.
+	"""
+
+	def __init__(self,name,displayNameWithAccelerator,availableInSynthSettingsRing=True,displayName=None):
+		warnings.warn("synthDriverHandler.SynthSetting is deprecated. Use driverHandler.DriverSetting instead",
+			DeprecationWarning, stacklevel=3)
+		super(SynthSetting,self).__init__(name,displayNameWithAccelerator,availableInSettingsRing=availableInSynthSettingsRing,displayName=displayName)
+		self.name = name
+
+class NumericSynthSetting(driverHandler.NumericDriverSetting):
+	"""@Deprecated: use L{driverHandler.NumericDriverSetting} instead.
+	"""
+
+	def __init__(self,name,displayNameWithAccelerator,availableInSynthSettingsRing=True,minStep=1,normalStep=5,largeStep=10,displayName=None):
+		warnings.warn("synthDriverHandler.NumericSynthSetting is deprecated. Use driverHandler.NumericDriverSetting instead",
+			DeprecationWarning, stacklevel=3)
+		super(NumericSynthSetting,self).__init__(name,displayNameWithAccelerator,availableInSettingsRing=availableInSynthSettingsRing,minStep=minStep,normalStep=normalStep,largeStep=largeStep,displayName=displayName)
+		self.name = name
+
+class BooleanSynthSetting(driverHandler.BooleanDriverSetting):
+	"""@Deprecated: use L{driverHandler.BooleanDriverSetting} instead.
+	"""
+
+	def __init__(self, name, displayNameWithAccelerator, availableInSynthSettingsRing=False,
+		displayName=None, defaultVal=False):
+		warnings.warn("synthDriverHandler.BooleanSynthSetting is deprecated. Use driverHandler.BooleanDriverSetting instead",
+			DeprecationWarning, stacklevel=3)
+		super(BooleanSynthSetting, self).__init__(name,displayNameWithAccelerator,availableInSettingsRing=availableInSynthSettingsRing,displayName=displayName,defaultVal=defaultVal)
+		self.name = name
+
+class SynthDriver(driverHandler.Driver):
+	"""Abstract base synthesizer driver.
+	Each synthesizer driver should be a separate Python module in the root synthDrivers directory containing a SynthDriver class which inherits from this base class.
+	
+	At a minimum, synth drivers must set L{name} and L{description} and override the L{check} method.
+	The methods L{speak}, L{cancel} and L{pause} should be overridden as appropriate.
+	L{supportedSettings} should be set as appropriate for the settings supported by the synthesiser.
+	There are factory functions to create L{driverHandler.DriverSetting} instances for common settings; e.g. L{VoiceSetting} and L{RateSetting}.
+	Each setting is retrieved and set using attributes named after the setting;
+	e.g. the L{voice} attribute is used for the L{voice} setting.
+	These will usually be properties.
+	L{supportedCommands} should specify what synth commands the synthesizer supports.
+	At a minimum, L{speech.IndexCommand} must be supported.
+	L{PitchCommand} must also be supported if you want capital pitch change to work;
+	support for the pitch setting is not sufficient.
+	L{supportedNotifications} should specify what notifications the synthesizer provides.
+	Currently, the available notifications are L{synthIndexReached} and L{synthDoneSpeaking}.
+	Both of these must be supported.
+	@ivar supportedSettings: The settings supported by the synthesiser.
+	@type supportedSettings: list or tuple of L{SynthSetting}
+	@ivar voice: Unique string identifying the current voice.
+	@type voice: str
+	@ivar availableVoices: The available voices.
+	@type availableVoices: OrderedDict of L{VoiceInfo} keyed by VoiceInfo's ID
+	@ivar pitch: The current pitch; ranges between 0 and 100.
+	@type pitch: int
+	@ivar rate: The current rate; ranges between 0 and 100.
+	@type rate: int
+	@ivar volume: The current volume; ranges between 0 and 100.
+	@type volume: int
+	@ivar variant: The current variant of the voice.
+	@type variant: str
+	@ivar availableVariants: The available variants of the voice.
+	@type availableVariants: OrderedDict of [L{VoiceInfo} keyed by VoiceInfo's ID
+	@ivar inflection: The current inflection; ranges between 0 and 100.
+	@type inflection: int
+	"""
+
+	#: The name of the synth; must be the original module file name.
+	#: @type: str
+	name = ""
+	#: A description of the synth.
+	#: @type: str
+	description = ""
+	#: The speech commands supported by the synth.
+	#: @type: set of L{speech.SynthCommand} subclasses.
+	supportedCommands = frozenset()
+	#: The notifications provided by the synth.
+	#: @type: set of L{extensionPoints.Action} instances
+	supportedNotifications = frozenset()
+	_configSection = "speech"
+
+	@classmethod
+	def LanguageSetting(cls):
+		"""Factory function for creating a language setting."""
+		# Translators: Label for a setting in voice settings dialog.
+		return driverHandler.DriverSetting("language",_("&Language"),availableInSettingsRing=True,
+		# Translators: Label for a setting in synth settings ring.
+		displayName=pgettext('synth setting','Language'))
+
+	@classmethod
+	def VoiceSetting(cls):
+		"""Factory function for creating voice setting."""
+		# Translators: Label for a setting in voice settings dialog.
+		return driverHandler.DriverSetting("voice",_("&Voice"),availableInSettingsRing=True,
+		# Translators: Label for a setting in synth settings ring.
+		displayName=pgettext('synth setting','Voice'))
+	@classmethod
+	def VariantSetting(cls):
+		"""Factory function for creating variant setting."""
+		# Translators: Label for a setting in voice settings dialog.
+		return driverHandler.DriverSetting("variant",_("V&ariant"),availableInSettingsRing=True,
+		# Translators: Label for a setting in synth settings ring.
+		displayName=pgettext('synth setting','Variant'))
+
+	@classmethod
+	def RateSetting(cls,minStep=1):
+		"""Factory function for creating rate setting."""
+		# Translators: Label for a setting in voice settings dialog.
+		return driverHandler.NumericDriverSetting("rate",_("&Rate"),minStep=minStep,availableInSettingsRing=True,
+		# Translators: Label for a setting in synth settings ring.
+		displayName=pgettext('synth setting','Rate'))
+	@classmethod
+	def RateBoostSetting(cls):
+		"""Factory function for creating rate boost setting."""
+		# Translators: This is the name of the rate boost voice toggle
+		# which further increases the speaking rate when enabled.
+		return driverHandler.BooleanDriverSetting("rateBoost",_("Rate boos&t"),
+		# Translators: Label for a setting in synth settings ring.
+		displayName=pgettext('synth setting','Rate boost'),
+		availableInSettingsRing=True)
+	@classmethod
+	def VolumeSetting(cls,minStep=1):
+		"""Factory function for creating volume setting."""
+		# Translators: Label for a setting in voice settings dialog.
+		return driverHandler.NumericDriverSetting("volume",_("V&olume"),minStep=minStep,normalStep=5,availableInSettingsRing=True,
+
+		# Translators: Label for a setting in synth settings ring.
+		displayName=pgettext('synth setting','Volume'))
+	@classmethod
+	def PitchSetting(cls,minStep=1):
+		"""Factory function for creating pitch setting."""
+		# Translators: Label for a setting in voice settings dialog.
+		return driverHandler.NumericDriverSetting("pitch",_("&Pitch"),minStep=minStep,availableInSettingsRing=True,
+		# Translators: Label for a setting in synth settings ring.
+		displayName=pgettext('synth setting','Pitch'))
+
+	@classmethod
+	def InflectionSetting(cls,minStep=1):
+		"""Factory function for creating inflection setting."""
+		# Translators: Label for a setting in voice settings dialog.
+		return driverHandler.NumericDriverSetting("inflection",_("&Inflection"),minStep=minStep,availableInSettingsRing=True,
+		# Translators: Label for a setting in synth settings ring.
+		displayName=pgettext('synth setting','Inflection'))
+
+	def speak(self,speechSequence):
+		"""
+		Speaks the given sequence of text and speech commands.
+		This base implementation will fallback to making use of the old speakText and speakCharacter methods. But new synths should override this method to support its full functionality.
+		@param speechSequence: a list of text strings and SynthCommand objects (such as index and parameter changes).
+		@type speechSequence: list of string and L{SynthCommand}
+		"""
+		import speech
+		lastIndex=None
+		text=""
+		origSpeakFunc=self.speakText
+		speechSequence=iter(speechSequence)
+		while True:
+			item = next(speechSequence,None)
+			if text and (item is None or isinstance(item,(speech.IndexCommand,speech.CharacterModeCommand))):
+				# Either we're about to handle a command or this is the end of the sequence.
+				# Speak the text since the last command we handled.
+				origSpeakFunc(text,index=lastIndex)
+				text=""
+				lastIndex=None
+			if item is None:
+				# No more items.
+				break
+			if isinstance(item,basestring):
+				# Merge the text between commands into a single chunk.
+				text+=item
+			elif isinstance(item,speech.IndexCommand):
+				lastIndex=item.index
+			elif isinstance(item,speech.CharacterModeCommand):
+				origSpeakFunc=self.speakCharacter if item.state else self.speakText
+			elif isinstance(item,speech.SynthCommand):
+				log.debugWarning("Unknown synth command: %s"%item)
+			else:
+				log.error("Unknown item in speech sequence: %s"%item)
+
+	def speakText(self, text, index=None):
+		"""Speak some text.
+		This method is deprecated. Instead implement speak.
+		@param text: The chunk of text to speak.
+		@type text: str
+		@param index: An index (bookmark) to associate with this chunk of text, C{None} if no index.
+		@type index: int
+		@note: If C{index} is provided, the C{lastIndex} property should return this index when the synth is speaking this chunk of text.
+		"""
+		raise NotImplementedError
+
+	def speakCharacter(self, character, index=None):
+		"""Speak some character.
+		This method is deprecated. Instead implement speak.
+		@param character: The character to speak.
+		@type character: str
+		@param index: An index (bookmark) to associate with this chunk of speech, C{None} if no index.
+		@type index: int
+		@note: If C{index} is provided, the C{lastIndex} property should return this index when the synth is speaking this chunk of text.
+		"""
+		self.speakText(character,index)
+
+	def cancel(self):
+		"""Silence speech immediately.
+		"""
+
+	def _get_language(self):
+		return self.availableVoices[self.voice].language
+
+	def _set_language(self,language):
+		raise NotImplementedError
+
+	def _get_availableLanguages(self):
+		raise NotImplementedError
+
+	def _get_voice(self):
+		raise NotImplementedError
+
+	def _set_voice(self, value):
+		pass
+
+	def _getAvailableVoices(self):
+		"""fetches an ordered dictionary of voices that the synth supports.
+		@returns: an OrderedDict of L{VoiceInfo} instances representing the available voices, keyed by ID
+		@rtype: OrderedDict
+		"""
+		raise NotImplementedError
+
+	def _get_availableVoices(self):
+		if not hasattr(self,'_availableVoices'):
+			self._availableVoices=self._getAvailableVoices()
+		return self._availableVoices
+
+	def _get_rate(self):
+		return 0
+
+	def _set_rate(self, value):
+		pass
+
+	def _get_pitch(self):
+		return 0
+
+	def _set_pitch(self, value):
+		pass
+
+	def _get_volume(self):
+		return 0
+
+	def _set_volume(self, value):
+		pass
+
+	def _get_variant(self):
+		raise NotImplementedError
+
+	def _set_variant(self, value):
+		pass
+
+	def _getAvailableVariants(self):
+		"""fetches an ordered dictionary of variants that the synth supports, keyed by ID
+		@returns: an ordered dictionary of L{VoiceInfo} instances representing the available variants
+		@rtype: OrderedDict
+		"""
+		raise NotImplementedError
+
+	def _get_availableVariants(self):
+		if not hasattr(self,'_availableVariants'):
+			self._availableVariants=self._getAvailableVariants()
+		return self._availableVariants
+
+	def _get_inflection(self):
+		return 0
+
+	def _set_inflection(self, value):
+		pass
+
+	def pause(self, switch):
+		"""Pause or resume speech output.
+		@param switch: C{True} to pause, C{False} to resume (unpause).
+		@type switch: bool
+		"""
+		pass
+
+	def initSettings(self):
+		firstLoad = not config.conf[self._configSection].isSet(self.name)
+		if firstLoad:
+			# Create the new section.
+			config.conf[self._configSection][self.name] = {}
+		# Make sure the config spec is up to date, so the config validator does its work.
+		config.conf[self._configSection][self.name].spec.update(self.getConfigSpec())
+		# Make sure the instance has attributes for every setting
+		for setting in self.supportedSettings:
+			if not hasattr(self, setting.id):
+				setattr(self, setting.id, setting.defaultVal)
+		if firstLoad:
+			if self.isSupported("voice"):
+				voice=self.voice
+			else:
+				voice=None
+			# We need to call changeVoice here so that required initialisation can be performed.
+			changeVoice(self,voice)
+			self.saveSettings() #save defaults
+		else:
+			self.loadSettings()
+
+	def loadSettings(self, onlyChanged=False):
+		# Method override due to specific logic needed when changing a voice.
+		c=config.conf[self._configSection][self.name]
+		if self.isSupported("voice"):
+			voice=c.get("voice",None)
+			if not onlyChanged or self.voice!=voice:
+				try:
+					changeVoice(self,voice)
+				except:
+					log.warning("Invalid voice: %s" % voice)
+					# Update the configuration with the correct voice.
+					c["voice"]=self.voice
+					# We need to call changeVoice here so that required initialisation can be performed.
+					changeVoice(self,self.voice)
+		elif not onlyChanged:
+			changeVoice(self,None)
+		for s in self.supportedSettings:
+			if s.id == "voice" or c[s.id] is None:
+				continue
+			val=c[s.id]
+			if onlyChanged and getattr(self,s.id)==val:
+				continue
+			setattr(self,s.id, val)
+		log.debug(
+			(
+				"Loaded changed settings for SynthDriver {}"
+				if onlyChanged else
+				"Loaded settings for SynthDriver {}"
+			).format(self.name))
+
+	def _get_initialSettingsRingSetting (self):
+		if not self.isSupported("rate") and len(self.supportedSettings)>0:
+			#Choose first as an initial one
+			for i,s in enumerate(self.supportedSettings): 
+				if s.availableInSettingsRing: return i
+			return None
+		for i,s in enumerate(self.supportedSettings):
+			if s.id == "rate": return i
+		return None
+
+class VoiceInfo(driverHandler.StringParameterInfo):
+	"""Provides information about a single synthesizer voice.
+	"""
+
+	def __init__(self, id, displayName, language=None):
+		"""
+		@param language: The ID of the language this voice speaks,
+			C{None} if not known or the synth implements language separate from voices.
+		@type language: str
+		"""
+		self.language=language
+		super(VoiceInfo,self).__init__(id, displayName)
+
+class LanguageInfo(driverHandler.StringParameterInfo):
+	"""Holds information for a particular language"""
+
+	def __init__(self, id):
+		"""Given a language ID (locale name) the description is automatically calculated."""
+		displayName = languageHandler.getLanguageDescription(id)
+		super(LanguageInfo,self).__init__(ID, displayName)
+
+#: Notifies when a synthesizer reaches an index during speech.
+#: Handlers are called with these keyword arguments:
+#: synth: The L{SynthDriver} which reached the index.
+#: index: The number of the index which has just been reached.
+synthIndexReached = extensionPoints.Action()
+#: Notifies when a synthesizer finishes speaking.
+#: Handlers are called with one keyword argument:
+#: synth: The L{SynthDriver} which reached the index.
+synthDoneSpeaking = extensionPoints.Action()